--- conflicted
+++ resolved
@@ -498,30 +498,11 @@
     "\n",
     "# BDT cuts\n",
     "\n",
-<<<<<<< HEAD
     "QUERY += ' and cc_score > 0.99'\n",
     "QUERY += ' and cosmic_score > 0.96'\n",
     "QUERY += ' and ext_score > 0.985'\n",
     "QUERY += ' and ccpi0_score > 0.97'\n",
     "QUERY += ' and ncpi0_score > 0.96'"
-=======
-    "#BDTCUT = 0.85\n",
-    "\n",
-    "QUERY += ' and ccpi0_score > 0.95'\n",
-    "QUERY += ' and ncpi0_score > 0.95'\n",
-    "QUERY += ' and cc_score > 0.95'\n",
-    "QUERY += ' and ext_score > 0.95'\n",
-    "QUERY += ' and cosmic_score > 0.95'\n",
-    "\n",
-    "#QUERY += ' and shr_score < 0.2'\n",
-    "#QUERY += ' and shr_tkfit_dedx_Y < 4.0'\n",
-    "#QUERY += ' and hits_ratio>0.7 and slclustfrac>0.'\n",
-    "#QUERY += ' and reco_nu_vtx_x<230 & reco_nu_vtx_y<90'\n",
-    "#QUERY += ' and reco_e_rqe>0.5'\n",
-    "#QUERY += ' and cc_score>0.8'\n",
-    "#QUERY += ' and ccpi0_score>0.87'\n",
-    "#QUERY += ' and cosmic_score>0.85'"
->>>>>>> 47d177f9
    ]
   },
   {
