--- conflicted
+++ resolved
@@ -864,11 +864,7 @@
 
     def plot_variable(self, variable, query="selected==1", title="", kind="event_category",
                       draw_sys=False, stacksort=0, track_cuts=None, select_longest=False,
-<<<<<<< HEAD
-                      detsys=None,ratio=True,chisq=False,genieweight="weightSplineTimesTune",
-=======
-                      detsys=None,ratio=True,chisq=False,draw_data=True,
->>>>>>> be4f814e
+                      detsys=None,ratio=True,chisq=False,draw_data=True,genieweight="weightSplineTimesTune",
                       **plot_options):
         """It plots the variable from the TTree, after applying an eventual query
 
