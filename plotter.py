--- conflicted
+++ resolved
@@ -535,10 +535,7 @@
         elif "_v_" in variable:
             print("Variable is being interpretted as event-level, not track_level, despite having _v in name")
             print("the longest track is NOT being selected")
-        if vars.size == 0:
-            return np.array([])
-        else:
-            return np.hstack(vars.ravel())
+        return vars.ravel()
 
     def _categorize_entries_pdg(self, sample, variable, query="selected==1", extra_cut=None, track_cuts=None, select_longest=True):
 
@@ -608,8 +605,8 @@
                     ])
                 category = np.hstack(category)
 
-            #plotted_variable = self._select_showers(
-            #    plotted_variable, variable, sample, query=query, extra_cut=extra_cut)
+            plotted_variable = self._select_showers(
+                plotted_variable, variable, sample, query=query, extra_cut=extra_cut)
 
         return category, plotted_variable
 
@@ -888,7 +885,7 @@
 
 
     def plot_variable(self, variable, query="selected==1", title="", kind="event_category",
-                      draw_sys=False, stacksort=0, track_cuts=None, select_longest=False, select_showers=True,
+                      draw_sys=False, stacksort=0, track_cuts=None, select_longest=False,
                       detsys=None,ratio=True,chisq=False,draw_data=True,genieweight="weightSplineTimesTune",
                       **plot_options):
         """It plots the variable from the TTree, after applying an eventual query
@@ -1080,19 +1077,11 @@
         if draw_data:
             ext_plotted_variable = self._selection(
                 variable, self.samples["ext"], query=query, track_cuts=track_cuts, select_longest=select_longest)
-<<<<<<< HEAD
-            if select_showers:
-                ext_plotted_variable = self._select_showers(
-                ext_plotted_variable, variable, self.samples["ext"], query=query)
-
-=======
             ext_plotted_variable = self._select_showers(
             ext_plotted_variable, variable, self.samples["ext"], query=query)
->>>>>>> 676a5902
             data_plotted_variable = self._selection(
             variable, self.samples["data"], query=query, track_cuts=track_cuts, select_longest=select_longest)
-            if select_showers:
-                data_plotted_variable = self._select_showers(data_plotted_variable, variable,
+            data_plotted_variable = self._select_showers(data_plotted_variable, variable,
                                                      self.samples["data"], query=query)
 
 
@@ -1360,13 +1349,8 @@
             exp_err = np.sqrt(np.diag( (self.cov + self.cov_mc_stat) ) )# + exp_err*exp_err)
 
 
-<<<<<<< HEAD
-            #print ('covariance matrix : ')
-            #print (cov)
-=======
-
-
->>>>>>> 676a5902
+
+
 
         if "lee" in self.samples:
             if kind == "event_category":
@@ -1413,6 +1397,7 @@
                 label="BNB: %i" % len(data_plotted_variable) if len(data_plotted_variable) else "")
 
         if (draw_sys):
+
             chisq = self._chisquare(n_data, n_tot, data_err, exp_err)
             #self.stats['chisq'] = chisq
             chisqCNP = self._chisq_CNP(n_data,n_tot)
@@ -1433,13 +1418,9 @@
             #print ('chisq for data/mc agreement with full covariance is : %.02f. without cov : %.02f'%(chicov,chinocov))
 
             #self.print_stats()
-        if len(order_var_dict.keys()) > 10:
-            leg = ax1.legend(
-                frameon=False, ncol=4, title=r'MicroBooNE Preliminary %g POT' % self.pot,
-                prop={'size': fig.get_figwidth()})
-        else:
-            leg = ax1.legend(
-                frameon=False, ncol=2, title=r'MicroBooNE Preliminary %g POT' % self.pot)
+
+        leg = ax1.legend(
+            frameon=False, ncol=2, title=r'MicroBooNE Preliminary %g POT' % self.pot)
         leg._legend_box.align = "left"
         plt.setp(leg.get_title(), fontweight='bold')
 
