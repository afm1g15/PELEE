# nue preselection
PRESQ = 'nslice == 1'
PRESQ += ' and selected == 1'
PRESQ += ' and shr_energy_tot_cali > 0.07'
PRESQ += ' and ( (_opfilter_pe_beam > 0 and _opfilter_pe_veto < 20) or bnbdata == 1 or extdata == 1)'

# 1eNp preselection
NPPRESQ = PRESQ
NPPRESQ += ' and n_tracks_contained > 0'
NPPRESQ_one_shower = NPPRESQ + ' and n_showers_contained == 1'
NPPRESQ_one_shower_one_track = NPPRESQ_one_shower + ' and n_tracks_contained == 1'
NPPRESQ_one_shower_twoplus_tracks = NPPRESQ_one_shower + ' and n_tracks_contained > 1'
NPPRESQ_one_track = NPPRESQ + ' and n_tracks_contained == 1'
NPPRESQ_twoplus_tracks = NPPRESQ + ' and n_tracks_contained > 1'

# 2+ showers preselection
PRESQ_twoplus_showers = PRESQ + ' and n_showers_contained >= 2'
NPPRESQ_twoplus_showers = NPPRESQ + ' and n_showers_contained >= 2'

# very loose box cuts
NPVLCUTQ_all_showers = NPPRESQ
NPVLCUTQ_all_showers += ' and CosmicIPAll3D > 10.'
NPVLCUTQ_all_showers += ' and trkpid < 0.25'
NPVLCUTQ_all_showers += ' and hits_ratio > 0.5'
NPVLCUTQ_all_showers += ' and trkfit < 0.90'
NPVLCUTQ_all_showers += ' and tksh_distance < 10.0'
NPVLCUTQ_all_showers += ' and tksh_angle > -0.9'
NPVLCUTQ = NPVLCUTQ_all_showers + ' and n_showers_contained == 1'
#NPVLCUTQ = NPVLCUTQ_all_showers + ' and (n_showers_contained == 1 or (n_showers_contained>1 and shr12_cos_p1_dstart>0.99))'

# loose box cuts
NPLCUTQ_all_showers = NPVLCUTQ_all_showers
NPLCUTQ_all_showers += ' and CosmicIPAll3D > 10.'
NPLCUTQ_all_showers += ' and trkpid < 0.02'
NPLCUTQ_all_showers += ' and hits_ratio > 0.50'
NPLCUTQ_all_showers += ' and shrmoliereavg < 9'
NPLCUTQ_all_showers += ' and subcluster > 4'
NPLCUTQ_all_showers += ' and trkfit < 0.65'
NPLCUTQ_all_showers += ' and tksh_distance < 6.0'
NPLCUTQ_all_showers += ' and (shr_tkfit_nhits_tot > 1 and shr_tkfit_dedx_max > 0.5 and shr_tkfit_dedx_max < 5.5)' 
#NPLCUTQ_all_showers += ' and secondshower_Y_nhit < 50' # old cut, no longer in selection
NPLCUTQ_all_showers += ' and tksh_angle > -0.9'
NPLCUTQ_all_showers += ' and shr_trk_len < 300.' # new cut
NPLCUTQ = NPLCUTQ_all_showers + ' and n_showers_contained == 1'
#NPLCUTQ = NPLCUTQ_all_showers + ' and (n_showers_contained == 1 or (n_showers_contained>1 and shr12_cos_p1_dstart>0.99))'

# tight box cuts
NPTCUTQ_all_showers = NPVLCUTQ_all_showers
NPTCUTQ_all_showers += ' and CosmicIPAll3D > 30.'
NPTCUTQ_all_showers += ' and CosmicDirAll3D > -0.98 and CosmicDirAll3D < 0.98'
NPTCUTQ_all_showers += ' and trkpid < 0.02'
NPTCUTQ_all_showers += ' and hits_ratio > 0.65'
NPTCUTQ_all_showers += ' and shr_score < 0.25'
NPTCUTQ_all_showers += ' and shrmoliereavg > 2 and shrmoliereavg < 10'
NPTCUTQ_all_showers += ' and subcluster > 7'
NPTCUTQ_all_showers += ' and trkfit < 0.70'
NPTCUTQ_all_showers += ' and tksh_distance < 4.0'
NPTCUTQ_all_showers += ' and trkshrhitdist2 < 1.5'
NPTCUTQ_all_showers += ' and (shr_tkfit_nhits_tot > 1 and shr_tkfit_dedx_max > 1.0 and shr_tkfit_dedx_max < 3.8)'
NPTCUTQ_all_showers += ' and (secondshower_Y_nhit<=8 or secondshower_Y_dot<=0.8 or anglediff_Y<=40 or secondshower_Y_vtxdist>=100)'
NPTCUTQ_all_showers += ' and tksh_angle > -0.9 and tksh_angle < 0.70'
NPTCUTQ_all_showers += ' and shr_trk_len < 300.'
NPTCUTQ = NPTCUTQ_all_showers + ' and n_showers_contained == 1'
#NPTCUTQ = NPTCUTQ_all_showers + ' and (n_showers_contained == 1 or (n_showers_contained>1 and shr12_cos_p1_dstart>0.99))'

# box cuts, for aligned shower test
NPALTESTQ_all_showers = NPPRESQ
NPALTESTQ_all_showers += ' and CosmicIPAll3D > 30.'
NPALTESTQ_all_showers += ' and CosmicDirAll3D > -0.98 and CosmicDirAll3D < 0.98'
NPALTESTQ_all_showers += ' and hits_ratio > 0.65'
NPALTESTQ_all_showers += ' and shr_score < 0.25'
NPALTESTQ_all_showers += ' and shrmoliereavg > 2 and shrmoliereavg < 10'
NPALTESTQ_all_showers += ' and subcluster > 7'
NPALTESTQ_all_showers += ' and trkfit < 0.70'
NPALTESTQ_all_showers += ' and shr_trk_len < 300.'
NPALTESTQ_all_showers += ' and topological_score > 0.8'
NPALTESTQ = NPALTESTQ_all_showers + ' and n_showers_contained == 1'
#NPALTESTQ = NPALTESTQ_all_showers + ' and (n_showers_contained == 1 or (n_showers_contained>1 and shr12_cos_p1_dstart>0.99))'

# BDT cuts
# 0304 extnumi, pi0 and nonpi0
BDTCQ_all_showers = NPLCUTQ_all_showers
BDTCQ_all_showers += ' and pi0_score > 0.67 and nonpi0_score > 0.70'
BDTCQ = BDTCQ_all_showers + ' and n_showers_contained == 1'
#BDTCQ = BDTCQ_all_showers + ' and (n_showers_contained == 1 or (n_showers_contained>1 and shr12_cos_p1_dstart>0.99))'

# test intermediate BDT cuts
# 0304 extnumi, pi0 and nonpi0
TESTINTBDTCQ_all_showers = NPPRESQ
TESTINTBDTCQ_all_showers += ' and pi0_score > 0.50 and pi0_score < 0.70'
TESTINTBDTCQ = TESTINTBDTCQ_all_showers + ' and n_showers_contained == 1'
TESTINTBDTCQ2 = NPVLCUTQ
TESTINTBDTCQ2 += ' and pi0_score > 0.30 and pi0_score < 0.60'
TESTBDT07CQ_all_showers = NPPRESQ
TESTBDT07CQ_all_showers += ' and pi0_score > 0.70'
TESTBDT02CQ_all_showers = NPPRESQ
TESTBDT02CQ_all_showers += ' and pi0_score > 0.20'
TESTBDT05CQ_all_showers = NPPRESQ
TESTBDT05CQ_all_showers += ' and pi0_score > 0.50'

#1e0p selection
ZPPRESEL_all_tracks = PRESQ
ZPPRESEL_onep_track = ZPPRESEL_all_tracks + ' and n_tracks_contained > 0'
ZPPRESEL = ZPPRESEL_all_tracks + ' and n_tracks_contained == 0'

ZPBOXCUTS_all_tracks = ZPPRESEL_all_tracks
ZPBOXCUTS_all_tracks += ' and n_showers_contained == 1'
ZPBOXCUTS_all_tracks += ' and shrmoliereavg > 1 and shrmoliereavg < 8'
ZPBOXCUTS_all_tracks += ' and shr_score < 0.05'
ZPBOXCUTS_all_tracks += ' and CosmicIPAll3D > 20. '
ZPBOXCUTS_all_tracks += ' and (CosmicDirAll3D<0.75 and CosmicDirAll3D>-0.75)'
ZPBOXCUTS_all_tracks += ' and trkfit < 0.4'
ZPBOXCUTS_all_tracks += ' and subcluster > 6'
ZPBOXCUTS_all_tracks += " and (shr_tkfit_gap10_dedx_Y>1.5 & shr_tkfit_gap10_dedx_Y<2.5)"
ZPBOXCUTS_all_tracks += " and (shr_tkfit_gap10_dedx_U>1.5 & shr_tkfit_gap10_dedx_U<3.75)"
ZPBOXCUTS_all_tracks += " and (shr_tkfit_gap10_dedx_V>1.5 & shr_tkfit_gap10_dedx_V<3.75)"
ZPBOXCUTS_all_tracks += " and shr_tkfit_2cm_dedx_max>1. and shr_tkfit_2cm_dedx_max<4."
ZPBOXCUTS_all_tracks += ' and shr_trk_len < 300.'
ZPBOXCUTS_onep_track = ZPBOXCUTS_all_tracks + ' and n_tracks_contained > 0'
ZPBOXCUTS = ZPBOXCUTS_all_tracks + ' and n_tracks_contained == 0'

ZPLOOSESEL_all_tracks = ZPPRESEL_all_tracks
ZPLOOSESEL_all_tracks += ' and n_showers_contained == 1'
ZPLOOSESEL_all_tracks += ' and CosmicIPAll3D > 10.'
ZPLOOSESEL_all_tracks += ' and CosmicDirAll3D > -0.9 and CosmicDirAll3D < 0.9'
ZPLOOSESEL_all_tracks += ' and shrmoliereavg < 15'
ZPLOOSESEL_all_tracks += ' and subcluster > 4'
ZPLOOSESEL_all_tracks += ' and trkfit < 0.65'
ZPLOOSESEL_all_tracks += ' and secondshower_Y_nhit < 50'
ZPLOOSESEL_all_tracks += ' and shr_trk_sce_start_y > -100 and shr_trk_sce_start_y < 100'
ZPLOOSESEL_all_tracks += ' and shr_trk_sce_end_y > -100 and shr_trk_sce_end_y < 100 '
ZPLOOSESEL_all_tracks += ' and shr_trk_len < 300.'
ZPLOOSESEL_onep_track = ZPLOOSESEL_all_tracks + ' and n_tracks_contained > 0'
ZPLOOSESEL = ZPLOOSESEL_all_tracks + ' and n_tracks_contained == 0'

ZPBDTVLOOSE_all_tracks = ZPLOOSESEL_all_tracks
ZPBDTVLOOSE_all_tracks += ' and bkg_score >0.5'
ZPBDTVLOOSE_onep_track = ZPBDTVLOOSE_all_tracks + ' and n_tracks_contained > 0'
ZPBDTVLOOSE = ZPBDTVLOOSE_all_tracks + ' and n_tracks_contained == 0'

ZPBDTLOOSE_all_tracks = ZPLOOSESEL_all_tracks
ZPBDTLOOSE_all_tracks += ' and bkg_score >0.72'
ZPBDTLOOSE_onep_track = ZPBDTLOOSE_all_tracks + ' and n_tracks_contained > 0'
ZPBDTLOOSE = ZPBDTLOOSE_all_tracks + ' and n_tracks_contained == 0'

ZPBDT_all_tracks = ZPLOOSESEL_all_tracks
ZPBDT_all_tracks += ' and bkg_score >0.85'
ZPBDT_onep_track = ZPBDT_all_tracks + ' and n_tracks_contained > 0'
ZPBDT = ZPBDT_all_tracks + ' and n_tracks_contained == 0'

# SIDEBANDS CUTS
LOW_PID = '(0.0 < pi0_score < 1.0) and (0.0 < nonpi0_score < 1.0) and ~((pi0_score > 0.1) and (nonpi0_score > 0.1))'
MEDIUM_PID = '(0.1 < pi0_score < 1.0) and (0.1 < nonpi0_score < 1.0) and ~((pi0_score > 0.67) and (nonpi0_score > 0.7))'
LOW_ENERGY = '(0.05 < reco_e < 0.75)'
MEDIUM_ENERGY = '(0.75 < reco_e < 1.05)'
LOW_MEDIUM_ENERGY = '(0.05 < reco_e < 1.05)'
HIGH_ENERGY = '(1.05 < reco_e < 2.05)'
HIGH_ENERGY_ZP = '(reco_e > 0.9)'
HIGH_ENERGY_NOUPBOUND = '(reco_e > 1.05)'
HIGH_ENERGY_EXT = '(reco_e > 0.85)'
ADD_ENERGY_BINS = '(reco_e > 0.85 and reco_e < 1.05)'
ALL_ENERGY = '(reco_e > 0.)'
TWOP_SHOWERS = 'n_showers_contained >= 2'

# pi0 selection
SCORECUT = 0.5 # 0.75 #75 # max track score
DVTX = 3.0 # 3. # distance from vertex of each shower
VTXDOT = 0.8 # dot product between each shower's direction and the vtx -> shr start vector
EMIN1 =  60 #60 # leading photon min energy
EMIN2 =  40 #40 #20. # 20. # subleading photon min energy
GAMMADOT = 0.94 # max dot product between showres
DEDXCUT = 1.0 # MeV/cm cut on leading shower only
PI0SEL = 'nslice == 1'
PI0SEL += ' & pi0_shrscore1 < %f & pi0_shrscore2 < %f'%(SCORECUT,SCORECUT)
PI0SEL += '& pi0_dot1  > %f & pi0_dot2 > %f '%(VTXDOT,VTXDOT)
PI0SEL += ' & pi0_radlen1 > %f & pi0_radlen2 > %f & pi0_gammadot < %f '%(DVTX,DVTX,GAMMADOT)
PI0SEL += ' & pi0_energy1_Y > %f & pi0_energy2_Y > %f'%(EMIN1,EMIN2)
#PI0SEL += ' and (filter_pi0 == 1 or bnbdata==1 or extdata==1)'
#PI0SEL += ' and (filter_pi0 == 1)'
PI0SEL += ' and pi0_dedx1_fit_Y >= %f'%DEDXCUT

# sideband categories
sideband_categories = {
    'HiEext': {'query': HIGH_ENERGY, 'title': '0.85 GeV < Reco energy < 2.05 GeV', 'dir': 'HiEext'},
    'HiEmax2': {'query': HIGH_ENERGY, 'title': '1.05 GeV < Reco energy < 2.05 GeV', 'dir': 'HiEmax2'},
    'HiE': {'query': HIGH_ENERGY_NOUPBOUND, 'title': 'Reco energy > 1.05 GeV', 'dir': 'HiE'},
<<<<<<< HEAD
    'HiEext': {'query': HIGH_ENERGY_EXT, 'title': 'Reco energy > 0.85 GeV', 'dir': 'HiEext'},
    'HiEadd': {'query': ADD_ENERGY_BINS, 'title': '0.85 < Reco energy < 1.05 GeV', 'dir': 'HiEadd'},
=======
    'HiEZP': {'query': HIGH_ENERGY_ZP, 'title': 'Reco energy > 0.9 GeV', 'dir': 'HiEZP'},
>>>>>>> 630dcd22
    'LPID': {'query': LOW_PID, 'title': 'Low BDT', 'dir': 'LPID'},
    'TwoPShr': {'query': TWOP_SHOWERS, 'title': '2+ showers', 'dir': 'TwoPShr'},
    'TwoPShrHiE': {'query': " and ".join([TWOP_SHOWERS,HIGH_ENERGY_NOUPBOUND]), 'title': '2+ showers,Reco energy > 1.05 GeV', 'dir': 'TwoPShrHiE'},
    'None': {'query': None, 'title': None, 'dir': 'None'},
}

# preselection categories
preselection_categories = {
    'NUE': {'query': PRESQ, 'title': 'Nue Presel.', 'dir': 'NUE'},
    'NP': {'query': NPPRESQ, 'title': '1eNp Presel.', 'dir': 'NP'},
    'NPOneShr': {'query': NPPRESQ_one_shower, 'title': '1eNp Presel., 1 shower', 'dir': 'NPOneShr'},
    'NPOneTrk': {'query': NPPRESQ_one_track, 'title': '1eNp Presel., 1 track', 'dir': 'NPOneTrk'},
    'NPTwoPTrk': {'query': NPPRESQ_twoplus_tracks, 'title': '1eNp Presel., 2+ tracks', 'dir': 'NPTwoPTrk'},
    'ZP': {'query': ZPPRESEL, 'title': '1e0p Presel.', 'dir': 'ZP'},
    'ZPAllTrks': {'query': ZPPRESEL_all_tracks, 'title': '1e0p Presel., 0+ tracks', 'dir': 'ZPAllTrks'},
    'None': {'query': None, 'title': None, 'dir': 'None'},
}


# selection categories
selection_categories = {
    'NPVL': {'query': NPVLCUTQ, 'title': '1eNp VL cuts', 'dir': 'NPVL'},
    'NPL': {'query': NPLCUTQ, 'title': '1eNp Loose cuts', 'dir': 'NPL'},
    'NPT': {'query': NPTCUTQ, 'title': '1eNp Tight cuts', 'dir': 'NPT'},
    'NPALTEST': {'query': NPALTESTQ, 'title': '1eNp Test cuts', 'dir': 'NPALTEST'},
    'NPBDT': {'query': BDTCQ, 'title': '1eNp BDT sel.', 'dir': 'NPBDT'},
    'TESTINTBDTCQ2': {'query': TESTINTBDTCQ2, 'title': '1eNp VL + BDT [0.3,0.6]', 'dir': 'TESTINTBDTCQ2'},
    'NPVLAllShr': {'query': NPVLCUTQ_all_showers, 'title': '1eNp VL cuts, 0+ showers', 'dir': 'NPVLAllShr'},
    'NPLAllShr': {'query': NPLCUTQ_all_showers, 'title': '1eNp Loose cuts, 0+ showers', 'dir': 'NPLAllShr'},
    'NPTAllShr': {'query': NPTCUTQ_all_showers, 'title': '1eNp Tight cuts, 0+ showers', 'dir': 'NPTAllShr'},
    'NPBDTAllShr': {'query': BDTCQ_all_showers, 'title': '1eNp BDT sel., 0+ showers', 'dir': 'NPBDTAllShr'},
    'TESTINTBDTCQAllShr': {'query': TESTINTBDTCQ_all_showers, 'title': '1eNp BDT [0.5,0.7], 0+ showers', 'dir': 'TESTINTBDTCQAllShr'},
    'TESTBDT07AllShr': {'query': TESTBDT07CQ_all_showers, 'title': '1eNp BDT > 0.7, 0+ showers', 'dir': 'TESTBDT07AllShr'},
    'TESTBDT05AllShr': {'query': TESTBDT05CQ_all_showers, 'title': '1eNp BDT > 0.5, 0+ showers', 'dir': 'TESTBDT05AllShr'},
    'TESTBDT02AllShr': {'query': TESTBDT02CQ_all_showers, 'title': '1eNp BDT > 0.2, 0+ showers', 'dir': 'TESTBDT02AllShr'},
    'None': {'query': None, 'title': 'NoCuts', 'dir': 'None'},
    'ZPBDT': {'query': ZPBDTLOOSE, 'title': '1e0p BDT sel.', 'dir': 'ZPBDT'},
}

stages_queries = {
    1 : ' and '.join([HIGH_ENERGY, NPPRESQ_one_shower]),
    2 : ' and '.join([LOW_PID, NPPRESQ_one_shower]),
    3 : ' and '.join([HIGH_ENERGY, NPPRESQ_one_shower, NPVLCUTQ]),
    4 : ' and '.join([HIGH_ENERGY, NPPRESQ_one_shower, NPLCUTQ]),
    5 : ' and '.join([HIGH_ENERGY, NPPRESQ_one_shower, BDTCQ]),
    6 : ' and '.join([HIGH_ENERGY, NPPRESQ_one_shower, ZPBDTVLOOSE]),
}

stages_titles = {
    1 : '1.05 GeV < Reco energy < 2.05 GeV and 1eNp preselection\nN-showers contained == 1',
    2 : 'Low PID and Np preselection cuts',
    3 : '1.05 GeV < Reco energy < 2.05 GeV and 1eNp very loose box cuts',
    4 : '1.05 GeV < Reco energy < 2.05 GeV and 1eNp loose box cuts',
    5 : '1.05 GeV < Reco energy < 2.05 GeV and high 1eNp BDT',
    6 : '1.05 GeV < Reco energy < 2.05 GeV and 0p BDT>0.5',
}

stages_queries_noupbound = {
    1 : ' and '.join([HIGH_ENERGY_NOUPBOUND, NPPRESQ_one_shower]),
    3 : ' and '.join([HIGH_ENERGY_NOUPBOUND, NPPRESQ_one_shower, NPVLCUTQ]),
    4 : ' and '.join([HIGH_ENERGY_NOUPBOUND, NPPRESQ_one_shower, NPLCUTQ]),
    5 : ' and '.join([HIGH_ENERGY_NOUPBOUND, NPPRESQ_one_shower, BDTCQ]),
    6 : ' and '.join([HIGH_ENERGY_NOUPBOUND, NPPRESQ_one_shower, ZPBDTVLOOSE]),
}

stages_titles_noupbound = {
    1 : 'Reco energy > 1.05 GeV and 1eNp preselection\nN-showers contained == 1',
    3 : 'Reco energy > 1.05 GeV and 1eNp very loose box cuts',
    4 : 'Reco energy > 1.05 GeV and 1eNp loose box cuts',
    5 : 'Reco energy > 1.05 GeV and high 1eNp BDT',
    6 : 'Reco energy > 1.05 GeV and 0p BDT>0.5',
}

stages_queries_two_plus_showers = {
    0 : PRESQ_twoplus_showers,
    1 : ' and '.join([HIGH_ENERGY, NPPRESQ_twoplus_showers]),
    2 : ' and '.join([LOW_PID, NPPRESQ_twoplus_showers]),
    3 : ' and '.join([HIGH_ENERGY, NPPRESQ_twoplus_showers, NPVLCUTQ]),
    4 : ' and '.join([HIGH_ENERGY, NPPRESQ_twoplus_showers, NPLCUTQ]),
    5 : ' and '.join([HIGH_ENERGY, NPPRESQ_twoplus_showers, BDTCQ]),
    6 : ' and '.join([ALL_ENERGY, NPPRESQ_twoplus_showers]),
    7 : ' and '.join([ALL_ENERGY, NPPRESQ_twoplus_showers, NPVLCUTQ]),
    8 : ' and '.join([ALL_ENERGY, NPPRESQ_twoplus_showers, NPLCUTQ]),
    9 : ' and '.join([ALL_ENERGY, NPPRESQ_twoplus_showers, BDTCQ]),
    10: ' and '.join([ALL_ENERGY, NPPRESQ_twoplus_showers, NPTCUTQ]),
}

stages_titles_two_plus_showers = {
    0 :  r'$\nu_e$ preselection cuts',
    1 : '1.05 GeV < Reco energy < 2.05 GeV and 1eNp preselection cuts',
    2 : 'Low PID and Np preselection cuts',
    3 : '1.05 GeV < Reco energy < 2.05 GeV and 1eNp very loose box cuts',
    4 : '1.05 GeV < Reco energy < 2.05 GeV and 1eNp loose box cuts',
    5 : '1.05 GeV < Reco energy < 2.05 GeV and high 1eNp BDT',
    6 : '1eNp preselection cuts',
    7 : '1eNp very loose box cuts',
    8 : '1eNp loose box cuts',
    9 : 'high 1eNp BDT',
    10: '1eNp tight box cuts',
}

stages_queries_two_plus_showers_low_medium_energy = {
    1 : ' and '.join([LOW_MEDIUM_ENERGY, NPPRESQ_twoplus_showers]),
    3 : ' and '.join([LOW_MEDIUM_ENERGY, NPPRESQ_twoplus_showers, NPVLCUTQ]),
    4 : ' and '.join([LOW_MEDIUM_ENERGY, NPPRESQ_twoplus_showers, NPLCUTQ]),
    5 : ' and '.join([LOW_MEDIUM_ENERGY, NPPRESQ_twoplus_showers, BDTCQ]),
}

stages_titles_two_plus_showers_low_medium_energy = {
    1 : 'Stage 1\n0.05 GeV < Reco energy < 1.05 GeV and Np preselection cuts',
    3 : 'Stage 3\n0.05 GeV < Reco energy < 1.05 GeV and Np very loose box cuts',
    4 : 'Stage 4\n0.05 GeV < Reco energy < 1.05 GeV and Np loose box cuts',
    5 : 'Stage 5\n0.05 GeV < Reco energy < 1.05 GeV and high PID',
}

stages_queries_two_plus_showers_no_high_en_cut = {
    1 : ' and '.join([NPPRESQ_twoplus_showers]),
    3 : ' and '.join([NPPRESQ_twoplus_showers, NPVLCUTQ]),
    4 : ' and '.join([NPPRESQ_twoplus_showers, NPLCUTQ]),
    5 : ' and '.join([NPPRESQ_twoplus_showers, BDTCQ]),
}

stages_titles_two_plus_showers_no_high_en_cut = {
    1 : 'Stage 1\nNp preselection cuts',
    3 : 'Stage 3\nNp very loose box cuts',
    4 : 'Stage 4\nNp loose box cuts',
    5 : 'Stage 5\nhigh PID',
}

bdt_scan = [0.0,0.1,0.2,0.3,0.4,0.5,0.6,0.7]

basic_variables = [
        ('n_showers_contained',1,(-0.5, 9.5),"normalization","onebin"),
        ('n_showers_contained',10,(-0.5, 9.5),"n showers contained"),
        ('n_tracks_contained',6,(-0.5, 5.5),"n tracks contained"),
        ('reco_e',21,(0.05,2.15),r"Reconstructed Energy [GeV]"),
        ('reco_e',20,(0.05,3.05),r"Reconstructed Energy [GeV]","extended"),
        #('reco_e',14,(0.15,1.55),r"Reconstructed Energy [GeV]","note"),
]

evtsel_variabls = [
        ('hits_ratio',20,(0,1),"shower hits/all hits"),
        ('CosmicIPAll3D',20,(0,200),"CosmicIPAll3D [cm]"),
        ('CosmicDirAll3D',20,(-1,1),"cos(CosmicDirAll3D)"),
]

shrsel_variables = [
        ('trkfit',10,(0,1.0),"Fraction of Track-fitted points"),
        ('shrmoliereavg',20,(0,50),"average Moliere angle [degrees]"),
        ('shr_score',20,(0,0.5),"shr score"),
        ('subcluster',20,(0,40),"N sub-clusters in shower"),
        ('secondshower_Y_nhit',20,(0,200),"Nhit 2nd shower (Y)"),
        ('secondshower_Y_dot',20,(-1,1),"cos(2nd shower direction wrt vtx) (Y)"),
        ('anglediff_Y',20,(0,350),"angle diff 1st-2nd shower (Y) [degrees]"),
        ('secondshower_Y_vtxdist',20,(0.,200),"vtx dist 2nd shower (Y)"),
        ('shr_tkfit_dedx_max',15,(0,10),"shr tkfit dE/dx (max, 0-4 cm) [MeV/cm]"),
        ('shr_trk_sce_start_y',20,(-120,120),"shr_trk_sce_start y"),
        ('shr_trk_sce_end_y',20,(-120,120),"shr_trk_sce_end y"),
]

trksel_variables = [
        ('tksh_angle',20,(-1,1),"cos(trk-shr angle)"),
        ('trkshrhitdist2',20,(0,10),"2D trk-shr distance (Y)"),
        ('tksh_distance',20,(0,40),"trk-shr distance [cm]"),
        ('trkpid',21,(-1,1),"track LLR PID"),
        ('trkpid',2,(-1,1),"track LLR PID", 'twobins'),
]

bdtscore_variables = [
        ('nonpi0_score',10,(0.,0.5),"BDT non-$\pi^0$ score", "low_bdt"),
        ('nonpi0_score',10,(0.5,1.0),"BDT non-$\pi^0$ score", "high_bdt"),
        ('nonpi0_score',10,(0,1.0),"BDT non-$\pi^0$ score"),
        ('nonpi0_score',10,(0,1.0),"BDT non-$\pi^0$ score", "log", True),
        ('pi0_score',10,(0.,0.5),"BDT $\pi^0$ score", "low_bdt"),
        ('pi0_score',10,(0.5,1.0),"BDT $\pi^0$ score", "high_bdt"),
        ('pi0_score',10,(0,1.0),"BDT $\pi^0$ score"),
        ('pi0_score',10,(0,1.0),"BDT $\pi^0$ score", "log", True),
        ('bkg_score',10,(0,1.0),"1e0p BDT score"),
        ('bkg_score',10,(0,1.0),"1e0p BDT score", "log", True),
]

energy_variables = [
        ('trk_energy_tot',10,(0,2),"trk energy (range, P) [GeV]"),
        ('shr_energy_tot_cali',10,(0,2),"shr energy (calibrated) [GeV]"),
        #('NeutrinoEnergy0', 20, (0,2000), r"Reconstructed Calorimetric Energy U [MeV]"),
        #('NeutrinoEnergy1', 20, (0,2000), r"Reconstructed Calorimetric Energy V [MeV]"),
        ('NeutrinoEnergy2', 20, (0,2000), r"Reconstructed Calorimetric Energy Y [MeV]"),
]

kinematic_variables = [
        ('protonenergy',12,(0,0.6),"proton kinetic energy [GeV]"),
        ('pt',10,(0,2),"pt [GeV]"),
        ('ptOverP',20,(0,1),"pt/p"),
        ('phi1MinusPhi2',13,(-6.5,6.5),"shr phi - trk phi"),
        ('theta1PlusTheta2',13,(0,6.5),"shr theta + trk theta"),
        ('trk_theta',21,(0,3.14),r"Track $\theta$"),
        ('trk_phi',21,(-3.14, 3.14),r"Track $\phi$"),
        ('trk_len',20,(0,100),"Track length [cm]"),
        ('trk_len',21,(0,20),"Track length [cm]", "zoom"),
        ('shr_theta',21,(0,3.14),r"Shower $\theta$"),
        ('shr_phi',21,(-3.14, 3.14),r"Shower $\phi$"),
        #('n_trks_gt10cm',6,(-0.5, 5.5),"n tracks longer than 10 cm"),
        #('n_trks_gt25cm',6,(-0.5, 5.5),"n tracks longer than 25 cm"),
]

other_variables = [
        ('slclustfrac',20,(0,1),"slice clustered fraction"),
        ('reco_nu_vtx_x',20,(0,260),"x"),
        ('reco_nu_vtx_y',20,(-120,120),"y"),
        ('reco_nu_vtx_z',20,(0,1100),"z"),
        #('slnhits',20,(0.,5000),"N total slice hits"),
        #('hits_u',20,(0.,1000),"N clustered hits U plane"),
        #('hits_v',20,(0.,1000),"N clustered hits V plane"),
        #('hits_y',20,(0.,1000),"N clustered hits Y plane"),
        #('trk_hits_tot',20,(0.,2000),"Total N hits in tracks"),
        #('trk_hits_u_tot',20,(0.,700),"Total N hits in tracks (U)"),
        #('trk_hits_v_tot',20,(0.,700),"Total N hits in tracks (V)"),
        #('trk_hits_y_tot',20,(0.,700),"Total N hits in tracks (Y)"),
        #('shr_hits_tot',20,(0.,2000),"Total N hits in showers"),
        #('shr_hits_u_tot',20,(0.,800),"Total N hits in showers (U)"),
        #('shr_hits_v_tot',20,(0.,800),"Total N hits in showers (V)"),
        #('shr_hits_y_tot',20,(0.,800),"Total N hits in showers (Y)"),
        ('topological_score',20,(0,1),"topological score"),
        ('trk_score',20,(0.5,1.0),"trk score"),
        ('shr_tkfit_nhits_tot',20,(0,20),"shr tkfit nhits (tot, 0-4 cm) [MeV/cm]"),
        #('shrsubclusters0',20,(0,20),"N sub-clusters in shower (U)"),
        #('shrsubclusters1',20,(0,20),"N sub-clusters in shower (V)"),
        #('shrsubclusters2',20,(0,20),"N sub-clusters in shower (Y)"),
]

pi0_variables = [
        ('pi0_gammadot',20,(-1,1),"$\pi^0$ $\gamma_{\\theta\\theta}$"),
        ('pi0energy',20,(135,1135),"$\pi^0$ Energy [MeV]"),
        ('asymm',20,(0,1),"$\pi^0$ asymmetry $\\frac{|E_1-E_2|}{E_1+E_2}$"),
        ('pi0thetacm',20,(0,1),"$\cos\\theta_{\gamma}^{CM} = \\frac{1}{\\beta_{\pi^0}} \\frac{|E_1-E_2|}{E_1+E_2}$"),
        ('pi0_mass_Y',20,(10,510),"$\pi^0$ asymmetry $\pi^0$ mass [MeV]"),
        ('reco_e',19,(0.15,2.15),"reconstructed energy [GeV]"),
        ('shr_energy_tot_cali',20,(0.05,1.50),"reconstructed shower energy [GeV]"),
        ('trk_energy_tot',20,(0.05,1.50),"reconstructed track energy [GeV]"),
        ('n_tracks_contained',5,(0,5),"number of contained tracks"),
        ('n_showers_contained',5,(2,7),"number of contained showers"),
        ('pi0_mass_U',20,(10,510),"$M_{\gamma\gamma}$ mass U plane [MeV]"),
        ('pi0_mass_V',20,(10,510),"$M_{\gamma\gamma}$ mass V plane [MeV]"),
        ('pi0_mass_Y',20,(10,510),"$M_{\gamma\gamma}$ mass Y plane [MeV]"),
]

shr12_variables = [
        ('hitratio_shr12',10,(0,1),"hit ratio two showers"),
        ('min_tksh_dist',20,(0,40),"min tksh dist of two showers"),
        ('max_tksh_dist',20,(0,40),"max tksh dist of two showers"),
        ('tksh2_dist',20,(0,40),"tksh dist of second shower"),
        ('cos_shr12',10,(-1,1),"cos two showers")
]

run_variables = [
        ('run',100,(4500,19500),"run number"),
]

plot_variables = basic_variables + evtsel_variabls + trksel_variables + shrsel_variables + bdtscore_variables
plot_variables += kinematic_variables<|MERGE_RESOLUTION|>--- conflicted
+++ resolved
@@ -157,7 +157,8 @@
 HIGH_ENERGY = '(1.05 < reco_e < 2.05)'
 HIGH_ENERGY_ZP = '(reco_e > 0.9)'
 HIGH_ENERGY_NOUPBOUND = '(reco_e > 1.05)'
-HIGH_ENERGY_EXT = '(reco_e > 0.85)'
+HIGH_ENERGY = '(0.85 < reco_e < 2.05)'
+HIGH_ENERGY_EXT_NOUPBOUND = '(reco_e > 0.85)'
 ADD_ENERGY_BINS = '(reco_e > 0.85 and reco_e < 1.05)'
 ALL_ENERGY = '(reco_e > 0.)'
 TWOP_SHOWERS = 'n_showers_contained >= 2'
@@ -181,15 +182,12 @@
 
 # sideband categories
 sideband_categories = {
-    'HiEext': {'query': HIGH_ENERGY, 'title': '0.85 GeV < Reco energy < 2.05 GeV', 'dir': 'HiEext'},
+    'HiEextmax2': {'query': HIGH_ENERGY_EXT, 'title': '0.85 GeV < Reco energy < 2.05 GeV', 'dir': 'HiEextmax2'},
     'HiEmax2': {'query': HIGH_ENERGY, 'title': '1.05 GeV < Reco energy < 2.05 GeV', 'dir': 'HiEmax2'},
     'HiE': {'query': HIGH_ENERGY_NOUPBOUND, 'title': 'Reco energy > 1.05 GeV', 'dir': 'HiE'},
-<<<<<<< HEAD
-    'HiEext': {'query': HIGH_ENERGY_EXT, 'title': 'Reco energy > 0.85 GeV', 'dir': 'HiEext'},
+    'HiEext': {'query': HIGH_ENERGY_EXT_NOUPBOUND, 'title': 'Reco energy > 0.85 GeV', 'dir': 'HiEext'},
     'HiEadd': {'query': ADD_ENERGY_BINS, 'title': '0.85 < Reco energy < 1.05 GeV', 'dir': 'HiEadd'},
-=======
     'HiEZP': {'query': HIGH_ENERGY_ZP, 'title': 'Reco energy > 0.9 GeV', 'dir': 'HiEZP'},
->>>>>>> 630dcd22
     'LPID': {'query': LOW_PID, 'title': 'Low BDT', 'dir': 'LPID'},
     'TwoPShr': {'query': TWOP_SHOWERS, 'title': '2+ showers', 'dir': 'TwoPShr'},
     'TwoPShrHiE': {'query': " and ".join([TWOP_SHOWERS,HIGH_ENERGY_NOUPBOUND]), 'title': '2+ showers,Reco energy > 1.05 GeV', 'dir': 'TwoPShrHiE'},
