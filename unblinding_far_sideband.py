--- conflicted
+++ resolved
@@ -36,10 +36,7 @@
 # NPLCUTQ += ' and n_showers_contained == 1'
 NPLCUTQ += ' and tksh_distance < 6.0'
 NPLCUTQ += ' and (shr_tkfit_nhits_tot > 1 and shr_tkfit_dedx_max > 0.5 and shr_tkfit_dedx_max < 5.5)'
-<<<<<<< HEAD
 #NPLCUTQ += ' and secondshower_Y_nhit < 50'
-=======
->>>>>>> 283f3bb9
 NPLCUTQ += ' and tksh_angle > -0.9'
 
 # tight box cuts
@@ -57,10 +54,7 @@
 NPTCUTQ += ' and trkshrhitdist2 < 1.5'
 NPTCUTQ += ' and (shr_tkfit_nhits_tot > 1 and shr_tkfit_dedx_max > 1.0 and shr_tkfit_dedx_max < 3.8)'
 NPTCUTQ += ' and (secondshower_Y_nhit<=8 or secondshower_Y_dot<=0.8 or anglediff_Y<=40 or secondshower_Y_vtxdist>=100)'
-<<<<<<< HEAD
 #NPTCUTQ += ' and secondshower_Y_nhit < 30'
-=======
->>>>>>> 283f3bb9
 NPTCUTQ += ' and tksh_angle > -0.9 and tksh_angle < 0.70'
 
 # BDT cuts
@@ -136,8 +130,17 @@
     6 : ' and '.join([HIGH_ENERGY, NPPRESEQ_one_shower, BDTCQ]),
 }
 
-<<<<<<< HEAD
+stages_titles = {
+    1 : 'Stage 1\n1.05 GeV < Reco energy < 2.05 GeV and Np preselection cuts\nN showers contained == 1',
+    2 : 'Stage 2\nLow PID and Np preselection cuts\nN showers contained == 1',
+    3 : 'Stage 3\n1.05 GeV < Reco energy < 2.05 GeV and Np very loose box cuts',
+    4 : 'Stage 4\n1.05 GeV < Reco energy < 2.05 GeV and Np loose box cuts',
+    5 : 'Stage 5\n1.05 GeV < Reco energy < 2.05 GeV and high PID',
+    6 : 'Stage 6\n1.05 GeV < Reco energy < 2.05 GeV and 0p BDT>0.5',
+}
+
 stages_queries_two_plus_showers = {
+    0 : PRESQ_twoplus_showers,
     1 : ' and '.join([HIGH_ENERGY, NPPRESQ_twoplus_showers]),
     2 : ' and '.join([LOW_PID, NPPRESQ_twoplus_showers]),
     3 : ' and '.join([HIGH_ENERGY, NPPRESQ_twoplus_showers, NPVLCUTQ]),
@@ -148,26 +151,6 @@
     8 : ' and '.join([ALL_ENERGY, NPPRESQ_twoplus_showers, NPLCUTQ]),
     9 : ' and '.join([ALL_ENERGY, NPPRESQ_twoplus_showers, BDTCQ]),
     10: ' and '.join([ALL_ENERGY, NPPRESQ_twoplus_showers, NPTCUTQ]),
-}
-
-=======
->>>>>>> 283f3bb9
-stages_titles = {
-    1 : 'Stage 1\n1.05 GeV < Reco energy < 2.05 GeV and Np preselection cuts\nN showers contained == 1',
-    2 : 'Stage 2\nLow PID and Np preselection cuts\nN showers contained == 1',
-    3 : 'Stage 3\n1.05 GeV < Reco energy < 2.05 GeV and Np very loose box cuts',
-    4 : 'Stage 4\n1.05 GeV < Reco energy < 2.05 GeV and Np loose box cuts',
-    5 : 'Stage 5\n1.05 GeV < Reco energy < 2.05 GeV and high PID',
-    6 : 'Stage 6\n1.05 GeV < Reco energy < 2.05 GeV and 0p BDT>0.5',
-}
-
-stages_queries_two_plus_showers = {
-    0 : PRESQ_twoplus_showers,
-    1 : ' and '.join([HIGH_ENERGY, NPPRESQ_twoplus_showers]),
-    2 : ' and '.join([LOW_PID, NPPRESQ_twoplus_showers]),
-    3 : ' and '.join([HIGH_ENERGY, NPPRESQ_twoplus_showers, NPVLCUTQ]),
-    4 : ' and '.join([HIGH_ENERGY, NPPRESQ_twoplus_showers, NPLCUTQ]),
-    5 : ' and '.join([HIGH_ENERGY, NPPRESQ_twoplus_showers, BDTCQ]),
 }
 
 stages_titles_two_plus_showers = {
@@ -184,8 +167,6 @@
     10: 'Stage10\nNp tight box cuts',
 }
 
-<<<<<<< HEAD
-=======
 stages_queries_two_plus_showers_low_medium_energy = {
     1 : ' and '.join([LOW_MEDIUM_ENERGY, NPPRESQ_twoplus_showers]),
     3 : ' and '.join([LOW_MEDIUM_ENERGY, NPPRESQ_twoplus_showers, NPVLCUTQ]),
@@ -216,7 +197,6 @@
 
 bdt_scan = [0.0,0.1,0.2,0.3,0.4,0.5,0.6,0.7]
 
->>>>>>> 283f3bb9
 plot_variables = [
         ('n_showers_contained',10,(-0.5, 9.5),"n showers contained"),
         ('n_tracks_contained',6,(-0.5, 5.5),"n tracks contained"),
@@ -225,7 +205,6 @@
         ('reco_nu_vtx_x',20,(0,260),"x"),
         ('reco_nu_vtx_y',20,(-120,120),"y"),
         ('reco_nu_vtx_z',20,(0,1100),"z"),
-<<<<<<< HEAD
         ('tksh_angle',20,(-1,1),"cos(tksh angle)"),
         ('trkfit',10,(0,1.0),"Fraction of Track-fitted points"),
         ('shrmoliereavg',20,(0,50),"average Moliere angle [degrees]"),
@@ -242,11 +221,10 @@
         ('tksh_distance',20,(0,40),"tksh distance [cm]"),
         ('shr_tkfit_dedx_max',15,(0,10),"shr tkfit dE/dx (max, 0-4 cm) [MeV/cm]"),
         ('trkpid',21,(-1,1),"track LLR PID"),
+        ('trkpid',2,(-1,1),"track LLR PID", 'twobins'),
+        ('trk_energy_tot',20,(0,1),"trk energy (range, P) [GeV]"),
         ('shr_energy_tot_cali',20,(0,2),"shr energy (calibrated) [GeV]"),
         ('shr_tkfit_nhits_tot',20,(0,20),"shr tkfit nhits (tot, 0-4 cm) [MeV/cm]"),
-        ('nonpi0_score',10,(0,1.0),"BDT non-$\pi^0$ score"),
-        ('pi0_score',10,(0,1.0),"BDT $\pi^0$ score"),
-        ('reco_e',21,(.05,2.15),r"Reconstructed Energy [GeV]"),
         ('shr_theta',20,(0,4),"shr theta"),
         ('shr_phi',20,(-4,4),"shr phi"),
         ('trk_theta',20,(0,4),"trk theta"),
@@ -277,40 +255,12 @@
         ('shrsubclusters0',20,(0,20),"N sub-clusters in shower (U)"),
         ('shrsubclusters1',20,(0,20),"N sub-clusters in shower (V)"),
         ('shrsubclusters2',20,(0,20),"N sub-clusters in shower (Y)"),
-]
-=======
-    
         ('trk_theta',21,(0,3.14),r"Track $\theta$"),
         ('trk_phi',21,(-3.14, 3.14),r"Track $\phi$"),
         ('trk_len',20,(0,100),"Track length [cm]"),
         ('trk_len',21,(0,20),"Track length [cm]", "zoom"),
         ('shr_theta',21,(0,3.14),r"Shower $\theta$"),
         ('shr_phi',21,(-3.14, 3.14),r"Shower $\phi$"),
-
-        ('tksh_angle',20,(-1,1),"cos(tksh angle)"),
-        ('trkfit',9,(0,1.0),"Fraction of Track-fitted points"),
-        ('shrmoliereavg',20,(0,50),"average Moliere angle [degrees]"),
-        ('shr_score',20,(0,0.5),"shr score"),
-         ('hits_ratio',20,(0,1),"shower hits/all hits"),
-#         ('trkshrhitdist2',20,(0,10),"2D trk-shr distance (Y)"),
-#         ('subcluster',20,(0,20),"N sub-clusters in shower"),
-#         ('secondshower_Y_nhit',20,(0,200),"Nhit 2nd shower (Y)"),
-#         ('secondshower_Y_dot',20,(-1,1),"cos(2nd shower direction wrt vtx) (Y)"),
-#         ('anglediff_Y',20,(0,350),"angle diff 1st-2nd shower (Y) [degrees]"),
-#         ('secondshower_Y_vtxdist',20,(0.,200),"vtx dist 2nd shower (Y)"),
-#         ('CosmicIPAll3D',20,(0,200),"CosmicIPAll3D [cm]"),
-#         ('CosmicDirAll3D',20,(-1,1),"cos(CosmicDirAll3D)"),
-        ('tksh_distance',20,(0,30),"tksh distance [cm]"),
-        ('shr_tkfit_dedx_max',15,(0,10),"shr tkfit dE/dx (max, 0-4 cm) [MeV/cm]"),
-        ('trkpid',21,(-1,1),"track LLR PID"),
-        ('trkpid',2,(-1,1),"track LLR PID", 'twobins'),
-        ('shr_energy_tot_cali',20,(0,2),"shr energy (calibrated) [GeV]"),
-#         ('hits_y',20,(0.,1000),"N hits Y plane"),
-#         ('shr_tkfit_dedx_Y',20,(0,10),"shr tkfit dE/dx (Y, 0-4 cm) [MeV/cm]"),
-#         ('shr_tkfit_dedx_U',20,(0,10),"shr tkfit dE/dx (U, 0-4 cm) [MeV/cm]"),
-#         ('shr_tkfit_dedx_V',20,(0,10),"shr tkfit dE/dx (V, 0-4 cm) [MeV/cm]"),
-        ('shr_tkfit_nhits_tot',20,(0,20),"shr tkfit nhits (tot, 0-4 cm) [MeV/cm]"),
-        
         ('nonpi0_score',10,(0.,0.5),"BDT non-$\pi^0$ score", "low_bdt"),
         ('nonpi0_score',10,(0.5,1.0),"BDT non-$\pi^0$ score", "high_bdt"),
         ('nonpi0_score',10,(0,1.0),"BDT non-$\pi^0$ score"),
@@ -320,12 +270,6 @@
         ('pi0_score',10,(0,1.0),"BDT $\pi^0$ score"),
         ('pi0_score',10,(0,1.0),"BDT $\pi^0$ score", "log", True),
         ('reco_e',22,(-0.05,2.15),r"Reconstructed Energy [GeV]"),
-        
-        ('trk_energy_tot',20,(0,1),"trk energy (range, P) [GeV]"),
-        ('NeutrinoEnergy0', 20, (0,2000), r"Reconstructed Calorimetric Energy 0 [MeV]"),
-        ('NeutrinoEnergy1', 20, (0,2000), r"Reconstructed Calorimetric Energy 1 [MeV]"),
-        ('NeutrinoEnergy2', 20, (0,2000), r"Reconstructed Calorimetric Energy 2 [MeV]"),
-        ('hits_y',20,(0.,1000),"N hits Y plane"),
 ### Pi0 variables
 #         ('pi0_gammadot',20,(-1,1),"$\pi^0$ $\gamma_{\\theta\\theta}$"),
 #         ('pi0energy',20,(135,735),"$\pi^0$ Energy [MeV]"),
@@ -343,5 +287,4 @@
     ('pi0_mass_U',20,(10,510),"$M_{\gamma\gamma}$ mass U plane [MeV]"),
     ('pi0_mass_V',20,(10,510),"$M_{\gamma\gamma}$ mass V plane [MeV]"),
     ('pi0_mass_Y',20,(10,510),"$M_{\gamma\gamma}$ mass Y plane [MeV]"),
-    ]
->>>>>>> 283f3bb9
+    ]