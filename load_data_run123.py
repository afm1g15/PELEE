import sys
import localSettings as ls
main_path = ls.main_path
sys.path.append(main_path)

import numpy as np
import pandas as pd
from sklearn.model_selection import train_test_split
import pickle
import xgboost as xgb
import nue_booster 

import uproot
import awkward
import plotter


USEBDT = True

# returns the element in a vector at a given index (if out of range, the element is set to defval)
def get_elm_from_vec_idx(myvec,idx,defval=9999.):
    #print ('vector check....')
    #print (idx)
    #print (len(pidv))
    return awkward.fromiter([pidv[tid] if ( (tid<len(pidv) ) & (tid>=0)) else defval for pidv,tid in zip(myvec,idx)])

# this function returns the index in a vector at position argidx after it has been masked and sorted
# the returned index refers to the original (unsorted and unmaksed) vector
def get_idx_from_vec_sort(argidx,vecsort,mask):
    vid = vecsort[mask]
    sizecheck = argidx if argidx>=0 else abs(argidx)-1
    # find the position in the array after masking
    mskd_pos = [v.argsort()[argidx] if len(v)>sizecheck else -1 for v in vid]
    # go back to the corresponding position in the origin array before masking
    result = [[i for i, n in enumerate(m) if n == 1][p] if (p)>=0 else -1 for m,p in zip(mask,mskd_pos)]
    return result

def distance(x1,y1,z1,x2,y2,z2):
    return np.sqrt( (x1-x2)**2 + (y1-y2)**2 + (z1-z2)**2 )

def cosAngleTwoVecs(vx1,vy1,vz1,vx2,vy2,vz2):
    return (vx1*vx2 + vy1*vy2 + vz1*vz2)/(np.sqrt(vx1**2+vy1**2+vz1**2) * np.sqrt(vx2**2+vy2**2+vz2**2))

def pick_closest_shower(up,df):
    #
    trk1_id = up.array('trk_id')-1 # I think we need this -1 to get the right result
    shr1_id = up.array('shr_id')-1 # I think we need this -1 to get the right result
    #
    # do the best we can to get the right shr2_id
    #
    trk_score_v = up.array("trk_score_v")
    shr_mask = (trk_score_v<0.5)
    pfnhits_v = up.array("pfnhits")
    shr2_id_corr = up.array('shr2_id')-1 # I think we need this -1 to get the right result
    shr2_id_appr = get_idx_from_vec_sort(-2,pfnhits_v,shr_mask)
    shr2_id = np.where((shr2_id_corr>=0)&(shr2_id_corr<df['n_showers_tot']),shr2_id_corr,shr2_id_appr)
    #
    shr_start_x_v   = up.array("shr_start_x_v")
    shr_start_y_v   = up.array("shr_start_y_v")
    shr_start_z_v   = up.array("shr_start_z_v")
    trk_start_x_v   = up.array("trk_start_x_v")
    trk_start_y_v   = up.array("trk_start_y_v")
    trk_start_z_v   = up.array("trk_start_z_v")
    #
    df["shr1_start_x"] = get_elm_from_vec_idx(shr_start_x_v,shr1_id,-9999.)
    df["shr1_start_y"] = get_elm_from_vec_idx(shr_start_y_v,shr1_id,-9999.)
    df["shr1_start_z"] = get_elm_from_vec_idx(shr_start_z_v,shr1_id,-9999.)
    df["shr2_start_x"] = get_elm_from_vec_idx(shr_start_x_v,shr2_id,-9999.)
    df["shr2_start_y"] = get_elm_from_vec_idx(shr_start_y_v,shr2_id,-9999.)
    df["shr2_start_z"] = get_elm_from_vec_idx(shr_start_z_v,shr2_id,-9999.)
    df["trk1_start_x"] = get_elm_from_vec_idx(trk_start_x_v,trk1_id,-9999.)
    df["trk1_start_y"] = get_elm_from_vec_idx(trk_start_y_v,trk1_id,-9999.)
    df["trk1_start_z"] = get_elm_from_vec_idx(trk_start_z_v,trk1_id,-9999.)
    #
    df['tk1sh1_distance'] = np.where((df['n_showers_contained']>0)&(df['n_tracks_contained']>0),\
                                     distance(df['shr1_start_x'],df['shr1_start_y'],df['shr1_start_z'],\
                                              df['trk1_start_x'],df['trk1_start_y'],df['trk1_start_z']),\
                                     9999.)
    df['tk1sh2_distance'] = np.where((df['n_showers_contained']>1)&(df['n_tracks_contained']>0),\
                                     distance(df['shr2_start_x'],df['shr2_start_y'],df['shr2_start_z'],\
                                              df['trk1_start_x'],df['trk1_start_y'],df['trk1_start_z']),\
                                     9999.)
    # set the shr_id
    df['shr_id'] = shr1_id
    df["is_shr2clsr"] = np.zeros_like(df["n_tracks_contained"])
    shr2clsr = (df['n_showers_contained']>1)&(df['n_tracks_contained']>0)&(df['tk1sh2_distance']<df['tk1sh1_distance'])
    df.loc[shr2clsr, 'is_shr2clsr' ] = 1
    #
    # now redefine shower selection variables
    # shr_score
    df["shr2_score"] = get_elm_from_vec_idx(trk_score_v,shr2_id,-9999.)
    df.loc[shr2clsr,"shr_score"] = df["shr2_score"]
    # tksh_distance
    df.loc[shr2clsr,"tksh_distance"] = df['tk1sh2_distance']
    # tksh_angle
    shr_px_v = up.array("shr_px_v")
    shr_py_v = up.array("shr_py_v")
    shr_pz_v = up.array("shr_pz_v")
    df["shr2_px"] = get_elm_from_vec_idx(shr_px_v,shr2_id,-9999.)
    df["shr2_py"] = get_elm_from_vec_idx(shr_py_v,shr2_id,-9999.)
    df["shr2_pz"] = get_elm_from_vec_idx(shr_pz_v,shr2_id,-9999.)
    trk_dir_x_v = up.array("trk_dir_x_v")
    trk_dir_y_v = up.array("trk_dir_y_v")
    trk_dir_z_v = up.array("trk_dir_z_v")
    df["trk1_dir_x"] = get_elm_from_vec_idx(trk_dir_x_v,trk1_id,-9999.)
    df["trk1_dir_y"] = get_elm_from_vec_idx(trk_dir_y_v,trk1_id,-9999.)
    df["trk1_dir_z"] = get_elm_from_vec_idx(trk_dir_z_v,trk1_id,-9999.)
    df["tk1sh2_angle"] = cosAngleTwoVecs(df["trk1_dir_x"],df["trk1_dir_y"],df["trk1_dir_z"],\
                                         df["shr2_px"],    df["shr2_py"],    df["shr2_pz"])
    df.loc[shr2clsr,"tksh_angle"] = df['tk1sh2_angle']
    # shr_tkfit_dedx_max
    shr_tkfit_dedx_u_v = up.array("shr_tkfit_dedx_u_v")
    shr_tkfit_dedx_v_v = up.array("shr_tkfit_dedx_v_v")
    shr_tkfit_dedx_y_v = up.array("shr_tkfit_dedx_y_v")
    shr_tkfit_nhits_u_v = up.array("shr_tkfit_dedx_nhits_u_v")
    shr_tkfit_nhits_v_v = up.array("shr_tkfit_dedx_nhits_v_v")
    shr_tkfit_nhits_y_v = up.array("shr_tkfit_dedx_nhits_y_v")
    df["shr2_tkfit_dedx_u"] = get_elm_from_vec_idx(shr_tkfit_dedx_u_v,shr2_id,-9999.)
    df["shr2_tkfit_dedx_v"] = get_elm_from_vec_idx(shr_tkfit_dedx_v_v,shr2_id,-9999.)
    df["shr2_tkfit_dedx_y"] = get_elm_from_vec_idx(shr_tkfit_dedx_y_v,shr2_id,-9999.)
    df["shr2_tkfit_nhits_u"] = get_elm_from_vec_idx(shr_tkfit_nhits_u_v,shr2_id,0)
    df["shr2_tkfit_nhits_v"] = get_elm_from_vec_idx(shr_tkfit_nhits_v_v,shr2_id,0)
    df["shr2_tkfit_nhits_y"] = get_elm_from_vec_idx(shr_tkfit_nhits_y_v,shr2_id,0)
    df.loc[shr2clsr, 'shr_tkfit_dedx_U' ] = df["shr2_tkfit_dedx_u"]
    df.loc[shr2clsr, 'shr_tkfit_dedx_V' ] = df["shr2_tkfit_dedx_v"]
    df.loc[shr2clsr, 'shr_tkfit_dedx_Y' ] = df["shr2_tkfit_dedx_y"]
    df.loc[shr2clsr, 'shr_tkfit_nhits_U' ] = df['shr2_tkfit_nhits_u']
    df.loc[shr2clsr, 'shr_tkfit_nhits_V' ] = df['shr2_tkfit_nhits_v']
    df.loc[shr2clsr, 'shr_tkfit_nhits_Y' ] = df['shr2_tkfit_nhits_y']
    # trkfit
    shr_tkfit_nhits_v = up.array("shr_tkfit_nhits_v")
    df["shr2_tkfit_npointsvalid"] = get_elm_from_vec_idx(shr_tkfit_nhits_v,shr2_id,-9999.)
    df["shr2_tkfit_npoints"] = get_elm_from_vec_idx(pfnhits_v,shr2_id,-9999.)
    df.loc[shr2clsr,"shr_tkfit_npointsvalid"] = df["shr2_tkfit_npointsvalid"]
    df.loc[shr2clsr, 'shr_tkfit_npoints' ] = df["shr2_tkfit_npoints"]
    # subcluster
    pfpplanesubclusters_U_v = up.array("pfpplanesubclusters_U")
    pfpplanesubclusters_V_v = up.array("pfpplanesubclusters_V")
    pfpplanesubclusters_Y_v = up.array("pfpplanesubclusters_Y")
    df["shr2subclusters0"] = get_elm_from_vec_idx(pfpplanesubclusters_U_v,shr2_id,0)
    df["shr2subclusters1"] = get_elm_from_vec_idx(pfpplanesubclusters_V_v,shr2_id,0)
    df["shr2subclusters2"] = get_elm_from_vec_idx(pfpplanesubclusters_Y_v,shr2_id,0)
    df.loc[shr2clsr,"shrsubclusters0"] = df["shr2subclusters0"]
    df.loc[shr2clsr,"shrsubclusters1"] = df["shr2subclusters1"]
    df.loc[shr2clsr,"shrsubclusters2"] = df["shr2subclusters2"]
    # shrmoliereavg
    shr_moliere_avg_v = up.array("shr_moliere_avg_v")
    df["shr2_moliere_avg"] = get_elm_from_vec_idx(shr_moliere_avg_v,shr2_id,-9999.)
    df.loc[shr2clsr,"shrmoliereavg"] = df['shr2_moliere_avg']
    # trkshrhitdist2
    df.loc[shr2clsr,"trkshrhitdist2"] = df['tksh_distance']
    #
    return

def process_uproot(up,df):
    #
    trk_id = up.array('trk_id')-1 # I think we need this -1 to get the right result
    shr_id = up.array('shr_id')-1 # I think we need this -1 to get the right result
    #
    trk_llr_pid_v = up.array('trk_llr_pid_score_v')
    trk_calo_energy_y_v = up.array('trk_calo_energy_y_v')
    trk_energy_proton_v = up.array('trk_energy_proton_v')
    #
    trk_llr_pid_v_sel = get_elm_from_vec_idx(trk_llr_pid_v,trk_id)
    trk_calo_energy_y_sel = get_elm_from_vec_idx(trk_calo_energy_y_v,trk_id)
    trk_energy_proton_sel = get_elm_from_vec_idx(trk_energy_proton_v,trk_id)
    df['trkpid'] = trk_llr_pid_v_sel
    df['trackcaloenergy'] = trk_calo_energy_y_sel
    df['protonenergy'] = trk_energy_proton_sel
    trk_sce_start_x_v = up.array('trk_sce_start_x_v')
    trk_sce_start_y_v = up.array('trk_sce_start_y_v')
    trk_sce_start_z_v = up.array('trk_sce_start_z_v')
    trk_sce_end_x_v = up.array('trk_sce_end_x_v')
    trk_sce_end_y_v = up.array('trk_sce_end_y_v')
    trk_sce_end_z_v = up.array('trk_sce_end_z_v')
    df['shr_trk_sce_start_x'] = get_elm_from_vec_idx(trk_sce_start_x_v,shr_id)
    df['shr_trk_sce_start_y'] = get_elm_from_vec_idx(trk_sce_start_y_v,shr_id)
    df['shr_trk_sce_start_z'] = get_elm_from_vec_idx(trk_sce_start_z_v,shr_id)
    df['shr_trk_sce_end_x'] = get_elm_from_vec_idx(trk_sce_end_x_v,shr_id)
    df['shr_trk_sce_end_y'] = get_elm_from_vec_idx(trk_sce_end_y_v,shr_id)
    df['shr_trk_sce_end_z'] = get_elm_from_vec_idx(trk_sce_end_z_v,shr_id)
    df['shr_trk_len'] = distance(df['shr_trk_sce_start_x'],df['shr_trk_sce_start_y'],df['shr_trk_sce_start_z'], \
                                 df['shr_trk_sce_end_x'],  df['shr_trk_sce_end_y'],  df['shr_trk_sce_end_z'])
    df['mevcm'] = 1000 * df['shr_energy_tot_cali'] / df['shr_trk_len']
    #
    df["slclnhits"] = up.array("pfnhits").sum()
    df["slclnunhits"] = up.array("pfnunhits").sum()
    #
    trk_score_v = up.array("trk_score_v")
    shr_mask = (trk_score_v<0.5)
    trk_mask = (trk_score_v>0.5)
    df['n_tracks_tot'] = trk_mask.sum()
    df['n_showers_tot'] = shr_mask.sum()
    trk_len_v = up.array("trk_len_v")
    df["n_trks_gt10cm"] = (trk_len_v[trk_mask>=0.5]>10).sum()
    df["n_trks_gt25cm"] = (trk_len_v[trk_mask>=0.5]>25).sum()
    #
    pfnhits_v = up.array("pfnhits")
    trk_id_all = get_idx_from_vec_sort(-1,pfnhits_v,trk_mask) # this includes also uncontained tracks
    #
    shr_start_x_v   = up.array("shr_start_x_v")
    shr_start_y_v   = up.array("shr_start_y_v")
    shr_start_z_v   = up.array("shr_start_z_v")
    df["shr_start_x"] = get_elm_from_vec_idx(shr_start_x_v,shr_id)
    df["shr_start_y"] = get_elm_from_vec_idx(shr_start_y_v,shr_id)
    df["shr_start_z"] = get_elm_from_vec_idx(shr_start_z_v,shr_id)
    trk_start_x_v   = up.array("trk_start_x_v")
    trk_start_y_v   = up.array("trk_start_y_v")
    trk_start_z_v   = up.array("trk_start_z_v")
    df["trk1_start_x_alltk"] = get_elm_from_vec_idx(trk_start_x_v,trk_id_all)
    df["trk1_start_y_alltk"] = get_elm_from_vec_idx(trk_start_y_v,trk_id_all)
    df["trk1_start_z_alltk"] = get_elm_from_vec_idx(trk_start_z_v,trk_id_all)
    trk_dir_x_v = up.array("trk_dir_x_v")
    trk_dir_y_v = up.array("trk_dir_y_v")
    trk_dir_z_v = up.array("trk_dir_z_v")
    df["trk1_dir_x_alltk"] = get_elm_from_vec_idx(trk_dir_x_v,trk_id_all)
    df["trk1_dir_y_alltk"] = get_elm_from_vec_idx(trk_dir_y_v,trk_id_all)
    df["trk1_dir_z_alltk"] = get_elm_from_vec_idx(trk_dir_z_v,trk_id_all)
    #
    # tksh_distance and tksh_angle for track with most hits, regardless of containment
    #
    df['tk1sh1_distance_alltk'] = np.where(df['n_tracks_tot']==0,99999,
                                     distance(df['shr_start_x'],       df['shr_start_y'],       df['shr_start_z'],\
                                              df['trk1_start_x_alltk'],df['trk1_start_y_alltk'],df['trk1_start_z_alltk']))
    df["tk1sh1_angle_alltk"] = np.where(df['n_tracks_tot']==0,99999,
                                  cosAngleTwoVecs(df["trk1_dir_x_alltk"],df["trk1_dir_y_alltk"],df["trk1_dir_z_alltk"],\
                                                  df["shr_px"],          df["shr_py"],          df["shr_pz"]))

    # return # DAVIDC
    
    #
    # fix the 'subcluster' bug (in case of more than one shower, it comes from the one with least hits, not the one with most)
    # so we overwrite the dataframe column taking the correct value from the corrsponding vector branches
    #
    pfpplanesubclusters_U_v = up.array("pfpplanesubclusters_U")
    pfpplanesubclusters_V_v = up.array("pfpplanesubclusters_V")
    pfpplanesubclusters_Y_v = up.array("pfpplanesubclusters_Y")
    df["shrsubclusters0"] = get_elm_from_vec_idx(pfpplanesubclusters_U_v,shr_id,0)
    df["shrsubclusters1"] = get_elm_from_vec_idx(pfpplanesubclusters_V_v,shr_id,0)
    df["shrsubclusters2"] = get_elm_from_vec_idx(pfpplanesubclusters_Y_v,shr_id,0)
    #
    # do the best we can to get the right shr2_id
    #
    shr2_id_corr = up.array('shr2_id')-1 # I think we need this -1 to get the right result
    shr2_id_appr = get_idx_from_vec_sort(-2,pfnhits_v,shr_mask)
    shr2_id = np.where((shr2_id_corr>=0)&(shr2_id_corr<df['n_showers_tot']),shr2_id_corr,shr2_id_appr)
    #
    df["shr2subclusters0"] = get_elm_from_vec_idx(pfpplanesubclusters_U_v,shr2_id,0)
    df["shr2subclusters1"] = get_elm_from_vec_idx(pfpplanesubclusters_V_v,shr2_id,0)
    df["shr2subclusters2"] = get_elm_from_vec_idx(pfpplanesubclusters_Y_v,shr2_id,0)
    df['subcluster2tmp'] = df['shr2subclusters0'] + df['shr2subclusters1'] + df['shr2subclusters2']
    #
    df["shr2_start_x"] = get_elm_from_vec_idx(shr_start_x_v,shr2_id,-9999.)
    df["shr2_start_y"] = get_elm_from_vec_idx(shr_start_y_v,shr2_id,-9999.)
    df["shr2_start_z"] = get_elm_from_vec_idx(shr_start_z_v,shr2_id,-9999.)
    df["trk1_start_x"] = get_elm_from_vec_idx(trk_start_x_v,trk_id,-9999.)
    df["trk1_start_y"] = get_elm_from_vec_idx(trk_start_y_v,trk_id,-9999.)
    df["trk1_start_z"] = get_elm_from_vec_idx(trk_start_z_v,trk_id,-9999.)
    df['tk1sh2_distance'] = np.where((df['n_showers_contained']>1)&(df['n_tracks_contained']>0),\
                                     distance(df['shr2_start_x'], df['shr2_start_y'], df['shr2_start_z'],\
                                     df['trk1_start_x'],df['trk1_start_y'],df['trk1_start_z']),\
                                     9999.)
    #
    df['sh1sh2_distance'] = np.where(df['n_showers_contained']>1,\
                                     distance(df['shr2_start_x'], df['shr2_start_y'], df['shr2_start_z'],\
                                     df['shr_start_x'],df['shr_start_y'],df['shr_start_z']),\
                                     9999.)
    #
    df['shr2pid'] = get_elm_from_vec_idx(trk_llr_pid_v,shr2_id,9999.)
    df['shr2_score'] = get_elm_from_vec_idx(trk_score_v,shr2_id,9999.)
    #
    #df.drop(columns=['shr_start_x', 'shr_start_y', 'shr_start_z'])
    #df.drop(columns=['trk1_start_x_alltk', 'trk1_start_y_alltk', 'trk1_start_z_alltk'])
    #df.drop(columns=['trk1_dir_x_alltk', 'trk1_dir_y_alltk', 'trk1_dir_z_alltk'])
    #df.drop(columns=['shr2subclusters0', 'shr2subclusters1', 'shr2subclusters2'])
    #
    #pick_closest_shower(up,df)
    #
    return

def process_uproot_recoveryvars(up,df):
    #
    # data events where recovery matters should have shr2_id and trk2_id properly set
    #
    trk_id = up.array('trk_id')-1 # I think we need this -1 to get the right result
    shr_id = up.array('shr_id')-1 # I think we need this -1 to get the right result
    trk2_id = up.array('trk2_id')-1 # I think we need this -1 to get the right result
    shr2_id = up.array('shr2_id')-1 # I think we need this -1 to get the right result
    #
    shr_energy_y_v = up.array("shr_energy_y_v")
    df["trk2_energy"] = get_elm_from_vec_idx(shr_energy_y_v,trk2_id,-9999.)
    df["shr2_energy"] = get_elm_from_vec_idx(shr_energy_y_v,shr2_id,-9999.)
    #
    shr_start_x_v   = up.array("shr_start_x_v")
    shr_start_y_v   = up.array("shr_start_y_v")
    shr_start_z_v   = up.array("shr_start_z_v")
    df["shr1_start_x"] = get_elm_from_vec_idx(shr_start_x_v,shr_id,-9999.)
    df["shr2_start_x"] = get_elm_from_vec_idx(shr_start_x_v,shr2_id,-9999.)
    df["shr1_start_y"] = get_elm_from_vec_idx(shr_start_y_v,shr_id,-9999.)
    df["shr2_start_y"] = get_elm_from_vec_idx(shr_start_y_v,shr2_id,-9999.)
    df["shr1_start_z"] = get_elm_from_vec_idx(shr_start_z_v,shr_id,-9999.)
    df["shr2_start_z"] = get_elm_from_vec_idx(shr_start_z_v,shr2_id,-9999.)
    #
    df["shr12_start_dx"] = df["shr2_start_x"]-df["shr1_start_x"]
    df["shr12_start_dy"] = df["shr2_start_y"]-df["shr1_start_y"]
    df["shr12_start_dz"] = df["shr2_start_z"]-df["shr1_start_z"]
    #
    df["shr12_cos_p1_dstart"] = np.where((df['n_showers_contained']<2)|(df["shr2_energy"]<0)|(df["shr12_start_dx"]==0),-9999.,
                                   cosAngleTwoVecs(df["shr12_start_dx"],df["shr12_start_dy"],df["shr12_start_dz"],\
                                                   df["shr_px"],        df["shr_py"],        df["shr_pz"]))
    #
    trk_len_v = up.array("trk_len_v")
    df["trk1_len"] = get_elm_from_vec_idx(trk_len_v,trk_id,-9999.)
    df["trk2_len"] = get_elm_from_vec_idx(trk_len_v,trk2_id,-9999.)
    #
    trk_distance_v = up.array("trk_distance_v")
    df["trk1_distance"] = get_elm_from_vec_idx(trk_distance_v,trk_id,-9999.)
    df["trk2_distance"] = get_elm_from_vec_idx(trk_distance_v,trk2_id,-9999.)
    #
    trk_llr_pid_v = up.array('trk_llr_pid_score_v')
    df["trk1_llr_pid"] = get_elm_from_vec_idx(trk_llr_pid_v,trk_id,-9999.)
    df["trk2_llr_pid"] = get_elm_from_vec_idx(trk_llr_pid_v,trk2_id,-9999.)
    #
    pfnhits_v = up.array("pfnhits")
    df["trk1_nhits"] = get_elm_from_vec_idx(pfnhits_v,trk_id,-9999.)
    df["trk2_nhits"] = get_elm_from_vec_idx(pfnhits_v,trk2_id,-9999.)
    df["shr1_nhits"] = get_elm_from_vec_idx(pfnhits_v,shr_id,-9999.)
    df["shr2_nhits"] = get_elm_from_vec_idx(pfnhits_v,shr2_id,-9999.)
    #
    trk_start_x_v   = up.array("trk_start_x_v")
    trk_start_y_v   = up.array("trk_start_y_v")
    trk_start_z_v   = up.array("trk_start_z_v")
    df["trk1_start_x"] = get_elm_from_vec_idx(trk_start_x_v,trk_id,-9999.)
    df["trk2_start_x"] = get_elm_from_vec_idx(trk_start_x_v,trk2_id,-9999.)
    df["trk1_start_y"] = get_elm_from_vec_idx(trk_start_y_v,trk_id,-9999.)
    df["trk2_start_y"] = get_elm_from_vec_idx(trk_start_y_v,trk2_id,-9999.)
    df["trk1_start_z"] = get_elm_from_vec_idx(trk_start_z_v,trk_id,-9999.)
    df["trk2_start_z"] = get_elm_from_vec_idx(trk_start_z_v,trk2_id,-9999.)
    df['tk1sh1_distance'] = np.where((df['n_showers_contained']>0)&(df['n_tracks_contained']>0),\
                                     distance(df['shr_start_x'], df['shr_start_y'], df['shr_start_z'],\
                                              df['trk1_start_x'],df['trk1_start_y'],df['trk1_start_z']),\
                                     9999.)
    df['tk2sh1_distance'] = np.where((df['n_showers_contained']>0)&(df['n_tracks_contained']>1),\
                                     distance(df['shr_start_x'], df['shr_start_y'], df['shr_start_z'],\
                                     df['trk2_start_x'],df['trk2_start_y'],df['trk2_start_z']),\
                                     9999.)
    df['tk1tk2_distance'] = np.where(df['n_tracks_contained']>1,\
                                     distance(df['trk1_start_x'],df['trk1_start_y'],df['trk1_start_z'],\
                                     df['trk2_start_x'],df['trk2_start_y'],df['trk2_start_z']),\
                                     9999.)
    #
    trk_dir_x_v = up.array("trk_dir_x_v")
    trk_dir_y_v = up.array("trk_dir_y_v")
    trk_dir_z_v = up.array("trk_dir_z_v")
    df["trk1_dir_x"] = get_elm_from_vec_idx(trk_dir_x_v,trk_id,-9999.)
    df["trk2_dir_x"] = get_elm_from_vec_idx(trk_dir_x_v,trk2_id,-9999.)
    df["trk1_dir_y"] = get_elm_from_vec_idx(trk_dir_y_v,trk_id,-9999.)
    df["trk2_dir_y"] = get_elm_from_vec_idx(trk_dir_y_v,trk2_id,-9999.)
    df["trk1_dir_z"] = get_elm_from_vec_idx(trk_dir_z_v,trk_id,-9999.)
    df["trk2_dir_z"] = get_elm_from_vec_idx(trk_dir_z_v,trk2_id,-9999.)

    df["tk1sh1_angle"] = np.where((df['n_tracks_contained']<1)|(df['n_showers_contained']<1),-9999.,
                            cosAngleTwoVecs(df["trk1_dir_x"],df["trk1_dir_y"],df["trk1_dir_z"],\
                                            df["shr_px"],    df["shr_py"],    df["shr_pz"]))
    df["tk2sh1_angle"] = np.where((df['n_tracks_contained']<2)|(df['n_showers_contained']<1),-9999.,
                            cosAngleTwoVecs(df["trk2_dir_x"],df["trk2_dir_y"],df["trk2_dir_z"],\
                                            df["shr_px"],    df["shr_py"],    df["shr_pz"]))
    df["tk1tk2_angle"] = np.where(df['n_tracks_contained']<2,-9999.,
                            cosAngleTwoVecs(df["trk1_dir_x"],df["trk1_dir_y"],df["trk1_dir_z"],\
                                            df["trk2_dir_x"],df["trk2_dir_y"],df["trk2_dir_z"]))
    #
    # todo: update also other variables, not used in the selection
    #
    # try to recover cases where the 2nd shower is split from the main one
    # note: we do not remake the shower pfp, so we ignore differences on
    # shr_score, shr_tkfit_dedx_max, trkfit since they are negligible
    # note2: in principle this can be done for 0p as well, but we focus only on Np for now
    #
    df["is_shr2splt"] = np.zeros_like(df["n_tracks_contained"])
    shr2splt = ((df["n_tracks_contained"]>0) & (df["n_showers_contained"]>1) &\
                (df['shr12_cos_p1_dstart'] > 0.95) & (df['tk1sh2_distance'] > 60) &\
                (df['shr_score']<0.1) & ((df["shrsubclusters0"]+df["shrsubclusters1"]+df["shrsubclusters2"])>3))
    df.loc[shr2splt, 'is_shr2splt' ] = 1
    df.loc[shr2splt, 'n_showers_contained' ] = 1 #assume this happens to nues only! previously: = df["n_showers_contained"]-1
    pfpplanesubclusters_U_v = up.array("pfpplanesubclusters_U")
    pfpplanesubclusters_V_v = up.array("pfpplanesubclusters_V")
    pfpplanesubclusters_Y_v = up.array("pfpplanesubclusters_Y")
    df["shr2subclusters0"] = get_elm_from_vec_idx(pfpplanesubclusters_U_v,shr2_id,0)
    df["shr2subclusters1"] = get_elm_from_vec_idx(pfpplanesubclusters_V_v,shr2_id,0)
    df["shr2subclusters2"] = get_elm_from_vec_idx(pfpplanesubclusters_Y_v,shr2_id,0)
    df.loc[shr2splt, 'shrsubclusters0' ] = df["shrsubclusters0"] + df["shr2subclusters0"]
    df.loc[shr2splt, 'shrsubclusters1' ] = df["shrsubclusters1"] + df["shr2subclusters1"]
    df.loc[shr2splt, 'shrsubclusters2' ] = df["shrsubclusters2"] + df["shr2subclusters2"]
    df.loc[shr2splt & (df["shr1shr2moliereavg"]>0), 'shrmoliereavg' ] = df["shr1shr2moliereavg"]
    #
    # try to recover cases where the leading track is spurious (more than 30 cm away from nu vtx)
    # note: we redefine all track-related variables from trk2 (except pt and p for now),
    # and remove the contribution of trk1 from hit counting and energy calculation
    #
    df["is_trk1bad"] = np.zeros_like(df["n_tracks_contained"])
    trk1bad = ((df["n_tracks_contained"]>1) & (df['trk_distance'] > 30.) & (df["is_shr2splt"]==0))
    df.loc[trk1bad, 'is_trk1bad' ] = 1
    df.loc[trk1bad, 'trkpid' ] = df["trk2_llr_pid"]
    df.loc[trk1bad, 'tksh_distance' ] = df["tk2sh1_distance"]
    df.loc[trk1bad, 'tksh_angle' ] = df["tk2sh1_angle"]
    df.loc[trk1bad, 'hits_ratio' ] = df["shr_hits_tot"]/(df["shr_hits_tot"]+df["trk_hits_tot"]-df["trk1_nhits"])
    df.loc[trk1bad, 'trk_len' ] = df["trk2_len"]
    df.loc[trk1bad, 'trk_distance' ] = df["trk2_distance"]
    trk_score_v = up.array("trk_score_v")
    df["trk2_score"] = get_elm_from_vec_idx(trk_score_v,trk2_id,-9999.)
    trk_energy_proton_v = up.array('trk_energy_proton_v')
    df["trk2_protonenergy"] = get_elm_from_vec_idx(trk_energy_proton_v,trk2_id,-9999.)
    trk_theta_v = up.array("trk_theta_v")
    df["trk2_theta"] = get_elm_from_vec_idx(trk_theta_v,trk2_id,-9999.)
    trk_phi_v = up.array("trk_phi_v")
    df["trk2_phi"] = get_elm_from_vec_idx(trk_phi_v,trk2_id,-9999.)
    df.loc[trk1bad, 'trk_score' ] = df["trk2_score"]
    df.loc[trk1bad, 'protonenergy' ] = df["trk2_protonenergy"]
    df.loc[trk1bad, 'trk_theta' ] = df["trk2_theta"]
    df.loc[trk1bad, 'trk_phi' ] = df["trk2_phi"]
    df.loc[trk1bad, 'trkshrhitdist2' ] = df["trk2shrhitdist2"]
    df.loc[trk1bad, 'n_tracks_contained' ] = df["n_tracks_contained"]-1
    df.loc[trk1bad, 'trk_energy_tot'] = df["trk_energy_tot"]-df["trk_energy"]
    # note: we should redefine also pt, p
    #
    # try to recover cases where the 2nd track is actually the start of the shower
    # we need to redefine almost all shower variables (including dedx, which is tricky)
    #
    df["is_trk2srtshr"] = np.zeros_like(df["n_tracks_contained"])
    trk2srtshr = ((df["n_tracks_contained"]>1) & (df['tk2sh1_angle']>0.98) & (df['tk1tk2_distance']<df['tksh_distance']) & \
                  (df['shr_score']<0.1) & (df["is_shr2splt"]==0) & (df["is_trk1bad"]==0))
    df.loc[trk2srtshr, 'is_trk2srtshr' ] = 1
    #
    shr_tkfit_dedx_u_v = up.array("shr_tkfit_dedx_u_v")
    shr_tkfit_dedx_v_v = up.array("shr_tkfit_dedx_v_v")
    shr_tkfit_dedx_y_v = up.array("shr_tkfit_dedx_y_v")
    shr_tkfit_nhits_u_v = up.array("shr_tkfit_dedx_nhits_u_v")
    shr_tkfit_nhits_v_v = up.array("shr_tkfit_dedx_nhits_v_v")
    shr_tkfit_nhits_y_v = up.array("shr_tkfit_dedx_nhits_y_v")
    df["trk2_tkfit_dedx_u"] = get_elm_from_vec_idx(shr_tkfit_dedx_u_v,trk2_id,-9999.)
    df["trk2_tkfit_dedx_v"] = get_elm_from_vec_idx(shr_tkfit_dedx_v_v,trk2_id,-9999.)
    df["trk2_tkfit_dedx_y"] = get_elm_from_vec_idx(shr_tkfit_dedx_y_v,trk2_id,-9999.)
    df["trk2_tkfit_nhits_u"] = get_elm_from_vec_idx(shr_tkfit_nhits_u_v,trk2_id,0)
    df["trk2_tkfit_nhits_v"] = get_elm_from_vec_idx(shr_tkfit_nhits_v_v,trk2_id,0)
    df["trk2_tkfit_nhits_y"] = get_elm_from_vec_idx(shr_tkfit_nhits_y_v,trk2_id,0)
    df["trk2_tkfit_nhits_tot"] = df["trk2_tkfit_nhits_u"]+df["trk2_tkfit_nhits_v"]+df["trk2_tkfit_nhits_y"]    
    df["trk2subclusters0"] = get_elm_from_vec_idx(pfpplanesubclusters_U_v,trk2_id,0)
    df["trk2subclusters1"] = get_elm_from_vec_idx(pfpplanesubclusters_V_v,trk2_id,0)
    df["trk2subclusters2"] = get_elm_from_vec_idx(pfpplanesubclusters_Y_v,trk2_id,0)
    #
    df.loc[trk2srtshr, 'tksh_distance' ] = df["tk1tk2_distance"]
    df.loc[trk2srtshr, 'tksh_angle' ] = df["tk1tk2_angle"]
    df.loc[trk2srtshr & (df["trk2_tkfit_nhits_tot"]>0), 'shr_tkfit_dedx_U' ] = df["trk2_tkfit_dedx_u"]
    df.loc[trk2srtshr & (df["trk2_tkfit_nhits_tot"]>0), 'shr_tkfit_dedx_V' ] = df["trk2_tkfit_dedx_v"]
    df.loc[trk2srtshr & (df["trk2_tkfit_nhits_tot"]>0), 'shr_tkfit_dedx_Y' ] = df["trk2_tkfit_dedx_y"]
    df.loc[trk2srtshr & (df["trk2_tkfit_nhits_tot"]>0), 'shr_tkfit_nhits_U' ] = df['trk2_tkfit_nhits_u']
    df.loc[trk2srtshr & (df["trk2_tkfit_nhits_tot"]>0), 'shr_tkfit_nhits_V' ] = df['trk2_tkfit_nhits_v']
    df.loc[trk2srtshr & (df["trk2_tkfit_nhits_tot"]>0), 'shr_tkfit_nhits_Y' ] = df['trk2_tkfit_nhits_y']
    df.loc[trk2srtshr, 'hits_ratio' ] = (df["shr_hits_tot"]+df["trk2_nhits"])/(df["shr_hits_tot"]+df["trk_hits_tot"])
    #
    df.loc[trk2srtshr, 'shr_tkfit_npointsvalid' ] = df["shr_tkfit_npointsvalid"] + df["trk2_nhits"] #patched!
    # other option... taking the track fit npoints for both (results do not change)
    #shr_tkfit_nhits_v = up.array("shr_tkfit_nhits_v")
    #df["trk2_tkfit_npointsvalid"] = get_elm_from_vec_idx(shr_tkfit_nhits_v,trk2_id,-9999.)
    #df.loc[trk2srtshr, 'shr_tkfit_npointsvalid' ] = df["shr_tkfit_npointsvalid"] + df["trk2_tkfit_npointsvalid"]
    #df.loc[trk2srtshr, 'shr_tkfit_npoints' ] = df["shr_tkfit_npoints"] + df["trk2_nhits"]
    #
    df.loc[trk2srtshr & (df["trk1trk2hitdist2"]>0) & (df["trkshrhitdist2"]>0) & (df["trk1trk2hitdist2"]<df["trkshrhitdist2"]), 'trkshrhitdist2' ] = df["trk1trk2hitdist2"]
    df.loc[trk2srtshr & (df["trk1trk2hitdist2"]>0) & (df["trkshrhitdist2"]<0), 'trkshrhitdist2' ] = df["trk1trk2hitdist2"]
    df.loc[trk2srtshr, 'shrsubclusters0' ] = df["shrsubclusters0"] + df["trk2subclusters0"]
    df.loc[trk2srtshr, 'shrsubclusters1' ] = df["shrsubclusters1"] + df["trk2subclusters1"]
    df.loc[trk2srtshr, 'shrsubclusters2' ] = df["shrsubclusters2"] + df["trk2subclusters2"]
    df.loc[trk2srtshr & (df["shr1trk2moliereavg"]>0), 'shrmoliereavg' ] = df["shr1trk2moliereavg"]
    df.loc[trk2srtshr, 'n_tracks_contained' ] = df["n_tracks_contained"]-1
    df.loc[trk2srtshr, 'trk_energy_tot'] = df["trk_energy_tot"]-df["trk2_protonenergy"]
    df.loc[trk2srtshr & (df["trk2_energy"]<0.), "trk2_energy"] = 0.
    df["trk2_energy_cali"] = 0.001 * df["trk2_energy"] * df["shr_energy_tot_cali"] / df["shr_energy_tot"]
    df.loc[trk2srtshr, 'shr_energy_tot_cali'] = df["shr_energy_tot_cali"]+df["trk2_energy_cali"]
    #
    # try to recover cases where the 2nd shower is actually an attached proton
    #
    df["is_shr2prtn"] = np.zeros_like(df["n_tracks_contained"])
    shr2prtn = ((df["n_showers_contained"]>1) & (df['tk1sh2_distance'] < 6.0) & (df["subcluster2tmp"]<=4) & (df["shr2pid"]<0.02))
    df.loc[shr2prtn, 'is_shr2prtn' ] = 1
    df.loc[shr2prtn, 'n_showers_contained' ] = df["n_showers_contained"]-1
    df.loc[shr2prtn, 'n_tracks_contained' ] = df["n_tracks_contained"]+1
    df["shr2_protonenergy"] = get_elm_from_vec_idx(trk_energy_proton_v,shr2_id,-9999.)
    df.loc[shr2prtn, 'trk_energy_tot'] = df["trk_energy_tot"]+df["shr2_protonenergy"]
    df.loc[shr2prtn & (df["shr2_energy"]<0.), "shr2_energy"] = 0.
    df["shr2_energy_cali"] = 0.001 * df["shr2_energy"] * df["shr_energy_tot_cali"] / df["shr_energy_tot"]
    df.loc[shr2prtn, 'shr_energy_tot_cali'] = df["shr_energy_tot_cali"]-df["trk2_energy_cali"]
    #
    # try to recover cases where the leading track is embedded in the shower
    # todo: check that the two overlap, i.e. the shower is not downstream the track
    # todo: use distance/angle/dedx from the object closest to trk2
    # todo: in principle we should update also moliere angle and subcluster
    # FOR NOW WE JUST TAG THEM AND DO NOT TRY TO RECOVER
    #
    df["is_trk1embd"] = np.zeros_like(df["n_tracks_contained"])
    trk1embd = ((df["n_tracks_contained"]>1) & (df['tksh_angle'] > 0.99) & (df["is_trk1bad"]==0))
    df.loc[trk1embd, 'is_trk1embd' ] = 1
    #df.loc[trk1embd, 'trkpid' ] = df["trk2_llr_pid"]
    #df.loc[trk1embd, 'tksh_distance' ] = df["tk2sh1_distance"]
    #df.loc[trk1embd, 'tksh_angle' ] = df["tk2sh1_angle"]
    #df.loc[trk1embd, 'hits_ratio' ] = (df["shr_hits_tot"]+df["trk1_nhits"])/(df["shr_hits_tot"]+df["trk_hits_tot"])
    #df.loc[trk1embd, 'trkshrhitdist2' ] = df["tk2sh1_distance"] #patched!
    #df.loc[trk1embd, 'n_tracks_contained' ] = df["n_tracks_contained"]-1
    #
    # Let's save memory by dropping some stuff we just used and won't use anymore
    #
    df.drop(columns=['shr1_start_x', 'shr1_start_y', 'shr1_start_z'])
    df.drop(columns=['shr2_start_x', 'shr2_start_y', 'shr2_start_z'])
    df.drop(columns=['shr12_start_dx', 'shr12_start_dy', 'shr12_start_dz'])
    #df.drop(columns=['shr2_energy'])
    df.drop(columns=['trk1_len', 'trk2_len'])
    df.drop(columns=['trk1_distance', 'trk2_distance'])
    df.drop(columns=['trk1_llr_pid', 'trk2_llr_pid'])
    df.drop(columns=['trk1_nhits', 'trk2_nhits'])
    df.drop(columns=['trk1_start_x', 'trk1_start_y', 'trk1_start_z'])
    df.drop(columns=['trk2_start_x', 'trk2_start_y', 'trk2_start_z'])
    df.drop(columns=['trk1_dir_x', 'trk1_dir_y', 'trk1_dir_z'])
    df.drop(columns=['trk2_dir_x', 'trk2_dir_y', 'trk2_dir_z'])
    df.drop(columns=['shr2subclusters0', 'shr2subclusters1', 'shr2subclusters2'])
    df.drop(columns=['trk2_score', 'trk2_protonenergy'])
    df.drop(columns=['trk2_theta', 'trk2_phi'])
    df.drop(columns=['trk2_tkfit_dedx_u', 'trk2_tkfit_dedx_v', 'trk2_tkfit_dedx_y'])
    df.drop(columns=['trk2_tkfit_nhits_u', 'trk2_tkfit_nhits_v', 'trk2_tkfit_nhits_y'])
    df.drop(columns=['trk2_tkfit_nhits_tot'])
    df.drop(columns=['trk2subclusters0', 'trk2subclusters1', 'trk2subclusters2'])
    df.drop(columns=['trk2_energy', 'trk2_energy_cali'])
    #
    return


def process_uproot_numu(up,df):
    #
    trk_llr_pid_v = up.array("trk_llr_pid_score_v")
    trk_score_v = up.array("trk_score_v")
    trk_len_v   = up.array('trk_len_v')
    trk_end_x_v = up.array('trk_sce_end_x_v')
    trk_end_y_v = up.array('trk_sce_end_y_v')
    trk_end_z_v = up.array('trk_sce_end_z_v')
    trk_start_x_v = up.array('trk_sce_start_x_v')
    trk_start_y_v = up.array('trk_sce_start_y_v')
    trk_start_z_v = up.array('trk_sce_start_z_v')
    trk_energy_proton_v = up.array('trk_energy_proton_v') # range-based proton kinetic energy
    trk_range_muon_mom_v   = up.array('trk_range_muon_mom_v')  # range-based muon momentum
    trk_mcs_muon_mom_v     = up.array('trk_mcs_muon_mom_v')
    trk_theta_v        = up.array('trk_theta_v')
    trk_phi_v        = up.array('trk_phi_v')
    pfp_generation_v = up.array('pfp_generation_v')
    trk_distance_v  = up.array('trk_distance_v')
    trk_calo_energy_y_v = up.array('trk_calo_energy_y_v')
    
    #trk_dir_x_v = up.array('trk_dir_x_v')
    #trk_dir_y_v = up.array('trk_dir_y_v')
    #trk_dir_z_v = up.array('trk_dir_z_v')
    
    trk_mask = (trk_score_v>0.0)

    df["trk1_score"] = awkward.fromiter([vec[vid.argsort()[-1]] if len(vid)>0 else -9999. for vec,vid in zip(trk_score_v[trk_mask],trk_len_v[trk_mask])])
    df["trk1_end_x"] = awkward.fromiter([vec[vid.argsort()[-1]] if len(vid)>0 else -9999. for vec,vid in zip(trk_end_x_v[trk_mask],trk_len_v[trk_mask])])
    df["trk1_end_y"] = awkward.fromiter([vec[vid.argsort()[-1]] if len(vid)>0 else -9999. for vec,vid in zip(trk_end_y_v[trk_mask],trk_len_v[trk_mask])])
    df["trk1_end_z"] = awkward.fromiter([vec[vid.argsort()[-1]] if len(vid)>0 else -9999. for vec,vid in zip(trk_end_z_v[trk_mask],trk_len_v[trk_mask])])
    df["trk1_beg_x"] = awkward.fromiter([vec[vid.argsort()[-1]] if len(vid)>0 else -9999. for vec,vid in zip(trk_start_x_v[trk_mask],trk_len_v[trk_mask])])
    df["trk1_beg_y"] = awkward.fromiter([vec[vid.argsort()[-1]] if len(vid)>0 else -9999. for vec,vid in zip(trk_start_y_v[trk_mask],trk_len_v[trk_mask])])
    df["trk1_beg_z"] = awkward.fromiter([vec[vid.argsort()[-1]] if len(vid)>0 else -9999. for vec,vid in zip(trk_start_z_v[trk_mask],trk_len_v[trk_mask])])
    df["trk1_len"] = awkward.fromiter([vec[vid.argsort()[-1]] if len(vid)>0 else -9999. for vec,vid in zip(trk_len_v[trk_mask],trk_len_v[trk_mask])])
    df["trk1_pid"] = awkward.fromiter([vec[vid.argsort()[-1]] if len(vid)>0 else -9999. for vec,vid in zip(trk_llr_pid_v[trk_mask],trk_len_v[trk_mask])])
    df["rk1_range_proton"] = awkward.fromiter([vec[vid.argsort()[-1]] if len(vid)>0 else -9999. for vec,vid in zip(trk_energy_proton_v[trk_mask],trk_len_v[trk_mask])])
    df["trk1_calo"]    = awkward.fromiter([vec[vid.argsort()[-1]] if len(vid)>0 else -9999. for vec,vid in zip(trk_calo_energy_y_v[trk_mask],trk_len_v[trk_mask])])
    df["trk1_range_muon"] = awkward.fromiter([vec[vid.argsort()[-1]] if len(vid)>0 else -9999. for vec,vid in zip(trk_range_muon_mom_v[trk_mask],trk_len_v[trk_mask])])
    df["trk1_mcs_muon"]   = awkward.fromiter([vec[vid.argsort()[-1]] if len(vid)>0 else -9999. for vec,vid in zip(trk_mcs_muon_mom_v[trk_mask],trk_len_v[trk_mask])])
    df["trk1_theta"] = np.cos(awkward.fromiter([vec[vid.argsort()[-1]] if len(vid)>0 else -9999. for vec,vid in zip(trk_theta_v[trk_mask],trk_len_v[trk_mask])]))
    df["trk1_phi"]   = awkward.fromiter([vec[vid.argsort()[-1]] if len(vid)>0 else -9999. for vec,vid in zip(trk_phi_v[trk_mask],trk_len_v[trk_mask])])

    # 2nd longest track
    df["trk2_len"] = awkward.fromiter([vec[vid.argsort()[-2]] if len(vid)>1 else -9999. for vec,vid in zip(trk_len_v[trk_mask],trk_len_v[trk_mask])])
    df["trk2_pid"] = awkward.fromiter([vec[vid.argsort()[-2]] if len(vid)>1 else -9999. for vec,vid in zip(trk_llr_pid_v[trk_mask],trk_len_v[trk_mask])])
    df["trk2_range_proton"] = awkward.fromiter([vec[vid.argsort()[-2]] if len(vid)>1 else -9999. for vec,vid in zip(trk_energy_proton_v[trk_mask],trk_len_v[trk_mask])])
    df["trk2_calo"]    = awkward.fromiter([vec[vid.argsort()[-2]] if len(vid)>1 else -9999. for vec,vid in zip(trk_calo_energy_y_v[trk_mask],trk_len_v[trk_mask])])
    df["trk2_range_muon"] = awkward.fromiter([vec[vid.argsort()[-2]] if len(vid)>1 else -9999. for vec,vid in zip(trk_range_muon_mom_v[trk_mask],trk_len_v[trk_mask])])
    df["trk2_mcs_muon"]   = awkward.fromiter([vec[vid.argsort()[-2]] if len(vid)>1 else -9999. for vec,vid in zip(trk_mcs_muon_mom_v[trk_mask],trk_len_v[trk_mask])])
    df["trk2_theta"] = np.cos(awkward.fromiter([vec[vid.argsort()[-2]] if len(vid)>1 else -9999. for vec,vid in zip(trk_theta_v[trk_mask],trk_len_v[trk_mask])]))
    df["trk2_phi"]   = awkward.fromiter([vec[vid.argsort()[-2]] if len(vid)>1 else -9999. for vec,vid in zip(trk_phi_v[trk_mask],trk_len_v[trk_mask])])
    
    # get element-wise reconstructed neutrino energy (for each index the value will be the neutrino energy assuming the track at that index is the muon)
    df['trk_energy_tot'] = trk_energy_proton_v.sum()
    muon_energy_correction_v = np.sqrt(trk_range_muon_mom_v**2 + 0.105**2) - trk_energy_proton_v
    # get element-wise MCS consistency
    muon_mcs_consistency_v    = ( (trk_mcs_muon_mom_v - trk_range_muon_mom_v) / trk_range_muon_mom_v )
    muon_calo_consistency_v   = ( (trk_calo_energy_y_v - trk_range_muon_mom_v) / trk_range_muon_mom_v )
    proton_calo_consistency_v = ( (trk_calo_energy_y_v * 0.001 - trk_energy_proton_v) / trk_energy_proton_v )

    df["trk1_muon_mcs_consistency"]    = awkward.fromiter([vec[vid.argsort()[-1]] if len(vid)>0 else -9999. for vec,vid in zip(muon_mcs_consistency_v[trk_mask] ,trk_len_v[trk_mask])])
    df["trk1_muon_calo_consistency"]   = awkward.fromiter([vec[vid.argsort()[-1]] if len(vid)>0 else -9999. for vec,vid in zip(muon_calo_consistency_v[trk_mask],trk_len_v[trk_mask])])
    df["trk2_proton_calo_consistency"] = awkward.fromiter([vec[vid.argsort()[-2]] if len(vid)>1 else -9999. for vec,vid in zip(proton_calo_consistency_v[trk_mask],trk_len_v[trk_mask])])
    
    # apply numu selection as defined by Ryan
    trk_score_v = up.array("trk_score_v")
    muon_mask = (trk_score_v>0.8) & (trk_llr_pid_v > 0.2) \
                & (trk_start_x_v > 5.) & (trk_start_x_v < 251.) & (trk_end_x_v > 5.) & (trk_end_x_v < 251.) \
                & (trk_start_y_v > -110.) & (trk_start_y_v < 110.) & (trk_end_y_v > -110.) & (trk_end_y_v < 110.) \
                & (trk_start_z_v > 20.) & (trk_start_z_v < 986.) & (trk_end_z_v > 20.) & (trk_end_z_v < 986.) \
                & (trk_len_v > 10) & (trk_distance_v < 4.) & (pfp_generation_v == 2) \
                & ( ( (trk_mcs_muon_mom_v - trk_range_muon_mom_v) / trk_range_muon_mom_v ) > -0.5 ) \
                & ( ( (trk_mcs_muon_mom_v - trk_range_muon_mom_v) / trk_range_muon_mom_v ) < 0.5 )

    contained_track_mask = (trk_start_x_v > 5.) & (trk_start_x_v < 251.) & (trk_end_x_v > 5.) & (trk_end_x_v < 251.) \
                           & (trk_start_y_v > -110.) & (trk_start_y_v < 110.) & (trk_end_y_v > -110.) & (trk_end_y_v < 110.) \
                           & (trk_start_z_v > 20.) & (trk_start_z_v < 986.) & (trk_end_z_v > 20.) & (trk_end_z_v < 986.) \
                           & (trk_score_v>0.5)

    #p_v = up.array("pfnhits")
    muon_idx = get_idx_from_vec_sort(-1,trk_len_v,muon_mask)

    df["muon_length"] = get_elm_from_vec_idx(trk_len_v,muon_idx)
    df["muon_momentum"] = get_elm_from_vec_idx(trk_range_muon_mom_v,muon_idx)
    df['muon_phi']    = get_elm_from_vec_idx(trk_phi_v,muon_idx)
    df['muon_theta']  = get_elm_from_vec_idx(np.cos(trk_theta_v),muon_idx)
    df['muon_proton_energy'] = get_elm_from_vec_idx(np.cos(trk_energy_proton_v),muon_idx) 
    df['muon_energy'] = np.sqrt( df['muon_momentum']**2 + 0.105**2 )
    #df['neutrino_energy'] = df['trk_energy_tot'] + df['muon_energy'] - df['muon_proton_energy']
    df['neutrino_energy'] = df['trk_energy_tot'] + get_elm_from_vec_idx(muon_energy_correction_v,muon_idx)
    df['muon_mcs_consistency'] = get_elm_from_vec_idx(muon_mcs_consistency_v,muon_idx)

    trk_score_v = up.array("trk_score_v")
    shr_mask = (trk_score_v<0.5)
    trk_mask = (trk_score_v>0.5)
    df['n_muons_tot'] = muon_mask.sum()
    df['n_tracks_tot'] = trk_mask.sum()
    df['n_tracks_contained'] = contained_track_mask.sum()
    df['n_showers_tot'] = shr_mask.sum()    
    
    #df["trk1_dir_x"] = awkward.fromiter([vec[vid.argsort()[-1]] if len(vid)>0 else -9999. for vec,vid in zip(trk_dir_x_v[trk_mask],trk_len_v[trk_mask])])
    #df["trk1_dir_y"] = awkward.fromiter([vec[vid.argsort()[-1]] if len(vid)>0 else -9999. for vec,vid in zip(trk_dir_y_v[trk_mask],trk_len_v[trk_mask])])
    #df["trk1_dir_z"] = awkward.fromiter([vec[vid.argsort()[-1]] if len(vid)>0 else -9999. for vec,vid in zip(trk_dir_z_v[trk_mask],trk_len_v[trk_mask])])
    return

def process_uproot_eta(up,df):
    #
    trk_score_v = up.array("trk_score_v")
    shr_mask = (trk_score_v<0.5)
    #df['n_tracks_tot'] = trk_mask.sum()
    df['n_showers_tot'] = shr_mask.sum()


def load_data_run123(which_sideband='pi0', return_plotter=True, 
                     pi0scaling=0,
                     USEBDT=True,
                     loadpi0variables=False,
                     loadtruthfilters=True,
                     loadfakedata=0,
                     loadshowervariables=True,
                     loadnumuntuples=False,
                     loadnumuvariables=False,
                     loadnumucrtonly=False,
                     loadeta=False,
                     loadsystematics=True,
                     loadrecoveryvars=False):

    fold = ls.fold
    tree = "NeutrinoSelectionFilter"

    
    VARIABLES = [
        "nu_pdg", "slpdg", "backtracked_pdg", #"trk_score_v", 
        "category", "ccnc",
        #"NeutrinoEnergy0","NeutrinoEnergy1","NeutrinoEnergy2",
        "run","sub","evt",
        "CosmicIP","CosmicDirAll3D","CosmicIPAll3D",
        #"nu_flashmatch_score","best_cosmic_flashmatch_score","best_obviouscosmic_flashmatch_score",
        "flash_pe",
        "trk_llr_pid_score_v", # trk-PID score
        "_opfilter_pe_beam", "_opfilter_pe_veto", # did the event pass the common optical filter (for MC only)
        "reco_nu_vtx_sce_x","reco_nu_vtx_sce_y","reco_nu_vtx_sce_z",
        "nproton", "nu_e", 
        #"hits_u", "hits_v", "hits_y", 
        "nproton", "mc_pdg", "slnunhits", "slnhits", "true_e_visible",
        "npi0","npion","pion_e","muon_e","pi0truth_elec_etot",
        "pi0_e", "evnunhits", "nslice", "interaction",
        "slclustfrac", "reco_nu_vtx_x", "reco_nu_vtx_y", "reco_nu_vtx_z",
        #"trk_sce_start_x_v","trk_sce_start_y_v","trk_sce_start_z_v",
        #"trk_sce_end_x_v","trk_sce_end_y_v","trk_sce_end_z_v",
        #"trk_start_x_v","trk_start_z_v","trk_start_z_v",
        "topological_score",
        "isVtxInFiducial",
        "theta", # angle between incoming and outgoing leptons in radians
        #"nu_decay_mode","nu_hadron_pdg","nu_parent_pdg", # flux truth info
        #"shr_energy_tot_cali","selected","n_showers_contained",  # only if CC0piNp variables are saved!
    ]
    
    CRTVARS = ["crtveto","crthitpe","_closestNuCosmicDist"]
    
    WEIGHTS = ["weightSpline","weightTune","weightSplineTimesTune"]
    WEIGHTSLEE = ["weightSpline","weightTune","weightSplineTimesTune", "leeweight"]
    SYSTVARS = ["weightsGenie", "weightsFlux", "weightsReint"]
    MCFVARS = ["mcf_nu_e","mcf_lep_e","mcf_actvol","mcf_nmm","mcf_nmp","mcf_nem","mcf_nep","mcf_np0","mcf_npp",
               "mcf_npm","mcf_mcshr_elec_etot","mcf_pass_ccpi0","mcf_pass_ncpi0",
               "mcf_pass_ccnopi","mcf_pass_ncnopi","mcf_pass_cccpi","mcf_pass_nccpi"]
    NUEVARS = ["shr_dedx_Y", "shr_bkt_pdg", "shr_theta","shr_pfp_id_v",
               "shr_tkfit_dedx_U","shr_tkfit_dedx_V","shr_tkfit_dedx_Y",
               "shr_tkfit_gap10_dedx_U","shr_tkfit_gap10_dedx_V","shr_tkfit_gap10_dedx_Y",
               "shr_tkfit_2cm_dedx_U","shr_tkfit_2cm_dedx_V","shr_tkfit_2cm_dedx_Y",
               "shrmoliereavg","shrmoliererms","shr_energy_tot_cali","n_showers_contained","selected",
               "shr_tkfit_npointsvalid","shr_tkfit_npoints", # fitted vs. all hits for shower
               "shrclusfrac0","shrclusfrac1","shrclusfrac2", # track-fitted hits / all hits
               "trkshrhitdist2", "trkshrhitdist0","trkshrhitdist1", #distance between track and shower in 2D
               "shrsubclusters0","shrsubclusters1","shrsubclusters2", # number of sub-clusters in shower
               "secondshower_U_nhit","secondshower_U_vtxdist","secondshower_U_dot","secondshower_U_dir","shrclusdir0",
               "secondshower_V_nhit","secondshower_V_vtxdist","secondshower_V_dot","secondshower_V_dir","shrclusdir1",
               "secondshower_Y_nhit","secondshower_Y_vtxdist","secondshower_Y_dot","secondshower_Y_dir","shrclusdir2",
               "shrMCSMom","DeltaRMS2h","shrPCA1CMed_5cm","CylFrac2h_1cm",
               "shr_hits_tot", "shr_hits_u_tot", "shr_hits_v_tot", "shr_hits_y_tot",
               "shr_theta_v","shr_phi_v","shr_energy_y_v",
               "shr_start_x_v","shr_start_z_v","shr_start_z_v",
               "shr_tkfit_dedx_U", "shr_tkfit_dedx_V", "trk_bkt_pdg",  
               "shr_energy", "shr_dedx_U", "shr_dedx_V", "shr_phi", "trk_phi", "trk_theta",
               "shr_distance", "trk_distance",
               "matched_E", "shr_bkt_E", "trk_bkt_E",
               "shr_tkfit_nhits_Y","shr_tkfit_nhits_U","shr_tkfit_nhits_V",
               "shr_tkfit_2cm_nhits_Y","shr_tkfit_2cm_nhits_U","shr_tkfit_2cm_nhits_V",
               "shr_tkfit_gap10_nhits_Y","shr_tkfit_gap10_nhits_U","shr_tkfit_gap10_nhits_V",
               "trk_energy", "tksh_distance", "tksh_angle","contained_fraction",
               "shr_score", "trk_score", "trk_hits_tot","trk_len",
               "trk_hits_tot", "trk_hits_u_tot", "trk_hits_v_tot", "trk_hits_y_tot",
               "shr_dedx_Y_cali", "trk_energy_tot","shr_id",
               "hits_ratio", "n_tracks_contained",
               "shr_px","shr_py","shr_pz","p", "pt", 
    ]
    
    NUMUVARS = []#'contained_fraction']
    
    RCVRYVARS = ["shr_energy_tot", "trk_energy_tot",
                 "trk_end_x_v","trk_end_y_v","trk_end_z_v",
                 "trk_phi_v","trk_theta_v","trk_len_v","trk_id",
                 "shr_start_x","shr_start_y","shr_start_z","trk_hits_max",
                 "shr_tkfit_dedx_u_v","shr_tkfit_dedx_v_v","shr_tkfit_dedx_y_v",
                 "shr_tkfit_dedx_nhits_u_v","shr_tkfit_dedx_nhits_v_v","shr_tkfit_dedx_nhits_y_v",
                 "trk2shrhitdist2","trk1trk2hitdist2","shr1shr2moliereavg","shr1trk1moliereavg","shr1trk2moliereavg",
                 "trk2_id","shr2_id","trk_hits_2nd","shr_hits_2nd"
    ]
    PI0VARS = ["pi0_radlen1","pi0_radlen2","pi0_dot1","pi0_dot2","pi0_energy1_Y","pi0_energy2_Y",
               "pi0_dedx1_fit_Y","pi0_dedx2_fit_Y","pi0_shrscore1","pi0_shrscore2","pi0_gammadot",
               "pi0_dedx1_fit_V","pi0_dedx2_fit_V","pi0_dedx1_fit_U","pi0_dedx2_fit_U",
               "pi0_mass_Y","pi0_mass_V","pi0_mass_U",
               "pi0_nshower",
               "pi0_dir2_x","pi0_dir2_y","pi0_dir2_z","pi0_dir1_x","pi0_dir1_y","pi0_dir1_z",
               "pi0truth_gamma1_etot","pi0truth_gamma2_etot","pi0truth_gammadot","pi0truth_gamma_parent"
    ]
    
    R3VARS = []
    
    
    
    # sample list
    R1BNB = 'data_bnb_mcc9.1_v08_00_00_25_reco2_C1_beam_good_reco2_5e19'
    R1EXT = 'data_extbnb_mcc9.1_v08_00_00_25_reco2_C_all_reco2'
    #R1EXT = 'data_extbnb_mcc9.1_v08_00_00_25_reco2_C1_C2_D1_D2_E1_E2_all_reco2' #Run1 + Run2
    R1NU  = 'prodgenie_bnb_nu_uboone_overlay_mcc9.1_v08_00_00_26_filter_run1_reco2_reco2'
    R1NUE = 'prodgenie_bnb_intrinsice_nue_uboone_overlay_mcc9.1_v08_00_00_26_run1_reco2_reco2'
    R1DRT = 'prodgenie_bnb_dirt_overlay_mcc9.1_v08_00_00_26_run1_reco2_reco2'
    R1NCPI0  = 'prodgenie_nc_pi0_uboone_overlay-v08_00_00_26_run1_reco2_reco2'
    R1CCPI0  = 'prodgenie_cc_pi0_uboone_overlay_v08_00_00_26_run1_reco2'
    R1CCNOPI = 'prodgenie_CCmuNoPi_overlay_mcc9_v08_00_00_33_all_run1_reco2_reco2'
    R1CCCPI  = 'prodgenie_filter_CCmuCPiNoPi0_overlay_mcc9_v08_00_00_33_run1_reco2_reco2'
    R1NCNOPI = 'prodgenie_ncnopi_overlay_mcc9_v08_00_00_33_run1_reco2_reco2'
    R1NCCPI  = 'prodgenie_NCcPiNoPi0_overlay_mcc9_v08_00_00_33_run1_reco2_reco2'

    # dummy samples to load faster
    if (loadnumucrtonly):
        R1BNB = 'prodgenie_bnb_dirt_overlay_mcc9.1_v08_00_00_26_run1_reco2_reco2'
        R1EXT = 'prodgenie_bnb_dirt_overlay_mcc9.1_v08_00_00_26_run1_reco2_reco2'
        R1NU  = 'prodgenie_bnb_dirt_overlay_mcc9.1_v08_00_00_26_run1_reco2_reco2'
        R1DRT = 'prodgenie_bnb_dirt_overlay_mcc9.1_v08_00_00_26_run1_reco2_reco2'
        
    R2NU = "prodgenie_bnb_nu_uboone_overlay_mcc9.1_v08_00_00_26_filter_run2_reco2_D1D2_reco2"
    R2NUE = "prodgenie_bnb_intrinsic_nue_overlay_run2_v08_00_00_35_run2a_reco2_reco2"
    R2EXT = 'data_extbnb_mcc9.1_v08_00_00_25_reco2_D_E_all_reco2'
    
    R3BNB = 'data_bnb_mcc9.1_v08_00_00_25_reco2_G1_beam_good_reco2_1e19'
    R3EXT = 'data_extbnb_mcc9.1_v08_00_00_25_reco2_F_G_all_reco2'
    if (loadnumucrtonly):
        R3EXT = 'data_extbnb_mcc9.1_v08_00_00_25_reco2_G_all_reco2'
    #R3EXT = 'data_extbnb_mcc9.1_v08_00_00_25_reco2_G_all_reco2'
    R3NU  = 'prodgenie_bnb_nu_uboone_overlay_mcc9.1_v08_00_00_26_filter_run3_reco2_G_reco2'
    R3NUE = 'prodgenie_bnb_intrinsice_nue_uboone_overlay_mcc9.1_v08_00_00_26_run3_reco2_reco2'
    R3DRT = 'prodgenie_bnb_dirt_overlay_mcc9.1_v08_00_00_26_run3_reco2_reco2'
    R3NCPI0  = 'prodgenie_nc_pi0_uboone_overlay_mcc9.1_v08_00_00_26_run3_G_reco2'
    R3CCPI0  = 'prodgenie_cc_pi0_uboone_overlay_v08_00_00_26_run3_G_reco2'
    R3CCNOPI = 'prodgenie_CCmuNoPi_overlay_mcc9_v08_00_00_33_all_run3_reco2_reco2'
    R3CCCPI  = 'prodgenie_filter_CCmuCPiNoPi0_overlay_mcc9_v08_00_00_33_run3_reco2_reco2'
    R3NCNOPI = 'prodgenie_ncnopi_overlay_mcc9_v08_00_00_33_new_run3_reco2_reco2'
    R3NCCPI  = 'prodgenie_NCcPiNoPi0_overlay_mcc9_v08_00_00_33_New_run3_reco2_reco2'

    print("Loading uproot files")
    ur3mc = uproot.open(ls.ntuple_path+ls.RUN3+R3NU+ls.APPEND+".root")[fold][tree]
    ur3nue = uproot.open(ls.ntuple_path+ls.RUN3+R3NUE+ls.APPEND+".root")[fold][tree]
    if (loadfakedata == 0):
        ur3data = uproot.open(ls.ntuple_path+ls.RUN3+R3BNB+ls.APPEND+".root")[fold][tree]
    elif (loadfakedata == 1):
        print ('loading dataset fakedata1 run 3...')
        print ('path is : %s'%(ls.ntuple_path+'fakedata/numupresel/prod_uboone_nu2020_fakedata_set1_run3b_reco2_v08_00_00_41_reco2.root'))
        ur3data = uproot.open(ls.ntuple_path+'fakedata/numupresel/prod_uboone_nu2020_fakedata_set1_run3b_reco2_v08_00_00_41_reco2.root')['nuselection'][tree]
    elif (loadfakedata == 2):
        ur3data = uproot.open(ls.ntuple_path+'fakedata/numupresel/prod_uboone_nu2020_fakedata_set2_run3b_reco2_v08_00_00_41_reco2.root')['nuselection'][tree]
    elif (loadfakedata == 3):
        ur3data = uproot.open(ls.ntuple_path+'fakedata/numupresel/prod_uboone_nu2020_fakedata_set3_run3b_reco2_v08_00_00_41_reco2.root')['nuselection'][tree]
    elif (loadfakedata == 4):
        ur3data = uproot.open(ls.ntuple_path+'fakedata/numupresel/prod_uboone_nu2020_fakedata_set4_run3b_reco2_v08_00_00_41_reco2.root')['nuselection'][tree]
    elif (loadfakedata == 5):
        ur3data = uproot.open(ls.ntuple_path+'fakedata/numupresel/prod_uboone_nu2020_fakedata_set5_reco2_v08_00_00_41_reco2.root')['nuselection'][tree]
    ur3ext = uproot.open(ls.ntuple_path+ls.RUN3+R3EXT+ls.APPEND+".root")[fold][tree]
    ur3dirt = uproot.open(ls.ntuple_path+ls.RUN3+R3DRT+ls.APPEND+".root")[fold][tree]
    ur3lee = uproot.open(ls.ntuple_path+ls.RUN3+R3NUE+ls.APPEND+".root")[fold][tree]
    if (loadtruthfilters):
        ur3ccnopi = uproot.open(ls.ntuple_path+ls.RUN3+R3CCNOPI+ls.APPEND+".root")[fold][tree]
        ur3cccpi = uproot.open(ls.ntuple_path+ls.RUN3+R3CCCPI+ls.APPEND+".root")[fold][tree]
        ur3ncnopi = uproot.open(ls.ntuple_path+ls.RUN3+R3NCNOPI+ls.APPEND+".root")[fold][tree]
        ur3nccpi = uproot.open(ls.ntuple_path+ls.RUN3+R3NCCPI+ls.APPEND+".root")[fold][tree]
        ur3ncpi0 = uproot.open(ls.ntuple_path+ls.RUN3+R3NCPI0+ls.APPEND+".root")[fold][tree]
        ur3ccpi0 = uproot.open(ls.ntuple_path+ls.RUN3+R3CCPI0+ls.APPEND+".root")[fold][tree]

    ur2mc = uproot.open(ls.ntuple_path+ls.RUN2+R2NU+ls.APPEND+".root")[fold][tree]
    ur2nue = uproot.open(ls.ntuple_path+ls.RUN2+R2NUE+ls.APPEND+".root")[fold][tree]
    ur2lee = uproot.open(ls.ntuple_path+ls.RUN2+R2NUE+ls.APPEND+".root")[fold][tree]
    ur2ext = uproot.open(ls.ntuple_path+ls.RUN2+R2EXT+ls.APPEND+".root")[fold][tree]

    ur1mc = uproot.open(ls.ntuple_path+ls.RUN1+R1NU+ls.APPEND+".root")[fold][tree]
    ur1nue = uproot.open(ls.ntuple_path+ls.RUN1+R1NUE+ls.APPEND+".root")[fold][tree]
    if (loadfakedata == 0):
        ur1data = uproot.open(ls.ntuple_path+ls.RUN1+R1BNB+ls.APPEND+".root")[fold][tree]
    elif (loadfakedata == 1):
        print ('loading dataset fakedata1 run 1...')
        print ('path is : %s'%(ls.ntuple_path+'fakedata/numupresel/prod_uboone_nu2020_fakedata_set1_run1_reco2_v08_00_00_41_reco2.root'))
        ur1data = uproot.open(ls.ntuple_path+'fakedata/numupresel/prod_uboone_nu2020_fakedata_set1_run1_reco2_v08_00_00_41_reco2.root')['nuselection'][tree]
    elif (loadfakedata == 2):
        ur1data = uproot.open(ls.ntuple_path+'fakedata/numupresel/prod_uboone_nu2020_fakedata_set2_run1_reco2_v08_00_00_41_reco2.root')['nuselection'][tree]
    elif (loadfakedata == 3):
        ur1data = uproot.open(ls.ntuple_path+'fakedata/numupresel/prod_uboone_nu2020_fakedata_set3_run1_reco2_v08_00_00_41_reco2.root')['nuselection'][tree]
    elif (loadfakedata == 4):
        ur1data = uproot.open(ls.ntuple_path+'fakedata/numupresel/prod_uboone_nu2020_fakedata_set4_run1_reco2_v08_00_00_41_reco2.root')['nuselection'][tree]
    elif (loadfakedata == 5):
        ur1data = uproot.open(ls.ntuple_path+'fakedata/numupresel/prod_uboone_nu2020_fakedata_set5_reco2_v08_00_00_41_reco2.root')['nuselection'][tree]
    ur1ext = uproot.open(ls.ntuple_path+ls.RUN1+R1EXT+ls.APPEND+".root")[fold][tree]
    ur1dirt = uproot.open(ls.ntuple_path+ls.RUN1+R1DRT+ls.APPEND+".root")[fold][tree]
    ur1lee = uproot.open(ls.ntuple_path+ls.RUN1+R1NUE+ls.APPEND+".root")[fold][tree]
    if (loadtruthfilters):
        ur1ccnopi = uproot.open(ls.ntuple_path+ls.RUN1+R1CCNOPI+ls.APPEND+".root")[fold][tree]
        ur1cccpi = uproot.open(ls.ntuple_path+ls.RUN1+R1CCCPI+ls.APPEND+".root")[fold][tree]
        ur1ncnopi = uproot.open(ls.ntuple_path+ls.RUN1+R1NCNOPI+ls.APPEND+".root")[fold][tree]
        ur1nccpi = uproot.open(ls.ntuple_path+ls.RUN1+R1NCCPI+ls.APPEND+".root")[fold][tree]
        ur1ncpi0 = uproot.open(ls.ntuple_path+ls.RUN1+R1NCPI0+ls.APPEND+".root")[fold][tree]
        ur1ccpi0 = uproot.open(ls.ntuple_path+ls.RUN1+R1CCPI0+ls.APPEND+".root")[fold][tree]
    
    R123_TWO_SHOWERS_SIDEBAND_BNB = 'neutrinoselection_filt_1e_2showers_sideband_skimmed_extended_v47'
    R123_NP_FAR_SIDEBAND_BNB = 'neutrinoselection_filt_1enp_far_sideband_skimmed_extended_v47'
    R123_0P_FAR_SIDEBAND_BNB = 'neutrinoselection_filt_1e0p_far_sideband_skimmed_v47'
    R123_NP_RECOVERY_BNB = 'bnb_recovery'
    R123_NP_RECOVERY_EXT = 'bnb_recovery_ext'
    
    ur1data_two_showers_sidebands = uproot.open(ls.ntuple_path+'farsidebands/run1_'+R123_TWO_SHOWERS_SIDEBAND_BNB+".root")['nuselection'][tree]
    ur2data_two_showers_sidebands = uproot.open(ls.ntuple_path+'farsidebands/run2_'+R123_TWO_SHOWERS_SIDEBAND_BNB+".root")['nuselection'][tree]
    ur3data_two_showers_sidebands = uproot.open(ls.ntuple_path+'farsidebands/run3_'+R123_TWO_SHOWERS_SIDEBAND_BNB+".root")['nuselection'][tree]

    ur1data_np_far_sidebands = uproot.open(ls.ntuple_path+'farsidebands/run1_'+R123_NP_FAR_SIDEBAND_BNB+".root")['nuselection'][tree]
    ur2data_np_far_sidebands = uproot.open(ls.ntuple_path+'farsidebands/run2_'+R123_NP_FAR_SIDEBAND_BNB+".root")['nuselection'][tree]
    ur3data_np_far_sidebands = uproot.open(ls.ntuple_path+'farsidebands/run3_'+R123_NP_FAR_SIDEBAND_BNB+".root")['nuselection'][tree]
    
    ur1data_0p_far_sidebands = uproot.open(ls.ntuple_path+'farsidebands/run1_'+R123_0P_FAR_SIDEBAND_BNB+".root")['nuselection'][tree]
    ur2data_0p_far_sidebands = uproot.open(ls.ntuple_path+'farsidebands/run2_'+R123_0P_FAR_SIDEBAND_BNB+".root")['nuselection'][tree]
    ur3data_0p_far_sidebands = uproot.open(ls.ntuple_path+'farsidebands/run3_'+R123_0P_FAR_SIDEBAND_BNB+".root")['nuselection'][tree]

    if (loadrecoveryvars == True):
        ur1ext_np_recovery_sidebands = uproot.open(ls.ntuple_path+'farsidebands/run1_'+R123_NP_RECOVERY_EXT+".root")['nuselection'][tree]
        ur2ext_np_recovery_sidebands = uproot.open(ls.ntuple_path+'farsidebands/run2_'+R123_NP_RECOVERY_EXT+".root")['nuselection'][tree]
        ur3ext_np_recovery_sidebands = uproot.open(ls.ntuple_path+'farsidebands/run3_'+R123_NP_RECOVERY_EXT+".root")['nuselection'][tree]

    if ( (loadshowervariables == False) and (loadnumuntuples == True)):
        R123_NUMU_SIDEBAND_BNB = 'neutrinoselection_filt_numu_ALL'
        ur1data_numu_sidebands = uproot.open(ls.ntuple_path+'farsidebands/run1_'+R123_NUMU_SIDEBAND_BNB+".root")['nuselection'][tree]
        ur2data_numu_sidebands = uproot.open(ls.ntuple_path+'farsidebands/run2_'+R123_NUMU_SIDEBAND_BNB+".root")['nuselection'][tree]
        if (loadnumucrtonly):
            ur3data_numu_sidebands = uproot.open(ls.ntuple_path+'farsidebands/'+"data_bnb_peleeFilter_uboone_v08_00_00_41_pot_run3_G1_neutrinoselection_filt.root")['nuselection'][tree]
        else:
            ur3data_numu_sidebands = uproot.open(ls.ntuple_path+'farsidebands/run3_'+R123_NUMU_SIDEBAND_BNB+".root")['nuselection'][tree]
        

    if (loadnumucrtonly ==True):
        R3VARS += CRTVARS

<<<<<<< HEAD
    if (loadsystematics == True):
        WEIGHTS += SYSTVARS
        WEIGHTSLEE += SYSTVARS
=======
    RCVRYVARS = ["shr_energy_tot", "trk_energy_tot",
                 "trk_end_x_v","trk_end_y_v","trk_end_z_v",
                 "trk_phi_v","trk_theta_v","trk_len_v","trk_id",
                 "shr_start_x","shr_start_y","shr_start_z","trk_hits_max",
                 "shr_tkfit_dedx_u_v","shr_tkfit_dedx_v_v","shr_tkfit_dedx_y_v",
                 "shr_tkfit_dedx_nhits_u_v","shr_tkfit_dedx_nhits_v_v","shr_tkfit_dedx_nhits_y_v",
                 "trk2shrhitdist2","trk1trk2hitdist2","shr1shr2moliereavg","shr1trk1moliereavg","shr1trk2moliereavg",
                 "trk2_id","shr2_id","trk_hits_2nd","shr_hits_2nd"
    ]
    PI0VARS = ["pi0_radlen1","pi0_radlen2","pi0_dot1","pi0_dot2","pi0_energy1_Y","pi0_energy2_Y",
               "pi0_dedx1_fit_Y","pi0_dedx2_fit_Y","pi0_shrscore1","pi0_shrscore2","pi0_gammadot",
               "pi0_dedx1_fit_V","pi0_dedx2_fit_V","pi0_dedx1_fit_U","pi0_dedx2_fit_U",
               "pi0_mass_Y","pi0_mass_V","pi0_mass_U",
               "pi0_nshower",
               "pi0_dir2_x","pi0_dir2_y","pi0_dir2_z","pi0_dir1_x","pi0_dir1_y","pi0_dir1_z",
               "pi0truth_gamma1_etot","pi0truth_gamma2_etot","pi0truth_gammadot","pi0truth_gamma_parent",
               "pi0truth_gamma1_dist", "pi0truth_gamma1_edep", "pi0truth_gamma2_dist", "pi0truth_gamma2_edep",
               "true_nu_vtx_x", "true_nu_vtx_y", "true_nu_vtx_z",
    ]

    
>>>>>>> db94ccd9
    if (loadpi0variables == True):
        VARIABLES += PI0VARS
    if (loadshowervariables == True):
        VARIABLES += NUEVARS
    if (loadrecoveryvars == True):
        VARIABLES += RCVRYVARS
    if (loadnumuvariables == True):
        VARIABLES += NUMUVARS

    #make the list unique
    VARIABLES = list(set(VARIABLES))

    print (VARIABLES)

    print("Loading Run3 dataframes")
    r3nue = ur3nue.pandas.df(VARIABLES + WEIGHTS + R3VARS, flatten=False)
    r3mc = ur3mc.pandas.df(VARIABLES + WEIGHTS + MCFVARS + R3VARS, flatten=False)
    if (loadtruthfilters):
        r3ncpi0 = ur3ncpi0.pandas.df(VARIABLES + WEIGHTS + R3VARS, flatten=False)
        r3ccpi0 = ur3ccpi0.pandas.df(VARIABLES + WEIGHTS + R3VARS, flatten=False)
        r3ccnopi = ur3ccnopi.pandas.df(VARIABLES + WEIGHTS + R3VARS, flatten=False)
        r3cccpi = ur3cccpi.pandas.df(VARIABLES + WEIGHTS + R3VARS, flatten=False)
        r3ncnopi = ur3ncnopi.pandas.df(VARIABLES + WEIGHTS + R3VARS, flatten=False)
        r3nccpi = ur3nccpi.pandas.df(VARIABLES + WEIGHTS + R3VARS, flatten=False)
    r3data = ur3data.pandas.df(VARIABLES, flatten=False)
    print ('r3data has shape : ',r3data.shape)
    r3ext = ur3ext.pandas.df(VARIABLES + R3VARS, flatten=False)
    r3dirt = ur3dirt.pandas.df(VARIABLES + WEIGHTS + R3VARS, flatten=False)
    r3lee = ur3lee.pandas.df(VARIABLES + WEIGHTSLEE + R3VARS, flatten=False)
    
    r3data_two_showers_sidebands = ur3data_two_showers_sidebands.pandas.df(VARIABLES, flatten=False) # note removed R3VARS due to missing CRT vars
    r3data_np_far_sidebands = ur3data_np_far_sidebands.pandas.df(VARIABLES, flatten=False) # note removed R3VARS due to missing CRT vars
    r3data_0p_far_sidebands = ur3data_0p_far_sidebands.pandas.df(VARIABLES, flatten=False) # note removed R3VARS due to missing CRT vars
    #if (loadshowervariables == False):
    if ( (loadshowervariables == False) and (loadnumuntuples == True)):
        r3data_numu_sidebands   = ur3data_numu_sidebands.pandas.df(VARIABLES + R3VARS, flatten=False)
    if (loadrecoveryvars == True):
        r3ext_np_recovery_sidebands = ur3ext_np_recovery_sidebands.pandas.df(VARIABLES, flatten=False)
        
    r3lee["is_signal"] = r3lee["category"] == 11
    r3data["is_signal"] = r3data["category"] == 11
    r3nue["is_signal"] = r3nue["category"] == 11
    r3mc["is_signal"] = r3mc["category"] == 11
    r3dirt["is_signal"] = r3dirt["category"] == 11
    r3ext["is_signal"] = r3ext["category"] == 11
    if (loadtruthfilters):
        r3ncpi0["is_signal"] = r3ncpi0["category"] == 11
        r3ccpi0["is_signal"] = r3ccpi0["category"] == 11
        r3ccnopi["is_signal"] = r3ccnopi["category"] == 11
        r3cccpi["is_signal"] = r3cccpi["category"] == 11
        r3ncnopi["is_signal"] = r3ncnopi["category"] == 11
        r3nccpi["is_signal"] = r3nccpi["category"] == 11
    r3lee.loc[r3lee['category'] == 1, 'category'] = 111
    r3lee.loc[r3lee['category'] == 10, 'category'] = 111
    r3lee.loc[r3lee['category'] == 11, 'category'] = 111
    
    r3data_two_showers_sidebands["is_signal"] = r3data_two_showers_sidebands["category"] == 11
    r3data_np_far_sidebands["is_signal"] = r3data_np_far_sidebands["category"] == 11
    r3data_0p_far_sidebands["is_signal"] = r3data_0p_far_sidebands["category"] == 11
    #if (loadshowervariables == False):
    if ( (loadshowervariables == False) and (loadnumuntuples == True)):
        r3data_numu_sidebands["is_signal"]   = r3data_numu_sidebands["category"] == 11
    if (loadrecoveryvars == True):
        r3ext_np_recovery_sidebands["is_signal"] = r3ext_np_recovery_sidebands["category"] == 11
    
    r3_datasets = [r3lee, r3data, r3nue, r3mc, r3dirt, r3ext, r3lee, r3lee, r3lee, r3data_two_showers_sidebands, r3data_np_far_sidebands, r3data_0p_far_sidebands]
    if (loadtruthfilters == True):
        r3_datasets += [r3ncpi0, r3ccpi0, r3ccnopi, r3cccpi, r3ncnopi, r3nccpi]
    #if (loadshowervariables == False):
    if ( (loadshowervariables == False) and (loadnumuntuples == True)):
        r3_datasets += [r3data_numu_sidebands]
    if (loadrecoveryvars == True):
        r3_datasets += [r3ext_np_recovery_sidebands]
        
    for r3_dataset in r3_datasets:
        r3_dataset['run1'] = np.zeros(len(r3_dataset), dtype=bool)
        r3_dataset['run2'] = np.zeros(len(r3_dataset), dtype=bool)
        r3_dataset['run3'] = np.ones(len(r3_dataset), dtype=bool)
        r3_dataset['run12'] = np.zeros(len(r3_dataset), dtype=bool)
        
    uproot_v = [ur3lee,ur3mc,ur3nue,ur3ext,ur3data,ur3dirt, ur3data_two_showers_sidebands, ur3data_np_far_sidebands, ur3data_0p_far_sidebands]
    if (loadtruthfilters == True):
        uproot_v += [ur3ncpi0,ur3ccpi0,ur3ccnopi, ur3cccpi, ur3ncnopi, ur3nccpi]
    #if (loadshowervariables == False):
    if ( (loadshowervariables == False) and (loadnumuntuples == True)):
        uproot_v += [ur3data_numu_sidebands]
    if (loadrecoveryvars == True):
        uproot_v += [ur3ext_np_recovery_sidebands]

    df_v = [r3lee,r3mc,r3nue,r3ext,r3data,r3dirt, r3data_two_showers_sidebands, r3data_np_far_sidebands, r3data_0p_far_sidebands]
    if (loadtruthfilters == True):
        df_v += [r3ncpi0,r3ccpi0,r3ccnopi, r3cccpi, r3ncnopi, r3nccpi]
    if ( (loadshowervariables == False) and (loadnumuntuples == True)):
    #if (loadshowervariables == False):
        df_v += [r3data_numu_sidebands]
    if (loadrecoveryvars == True):
        df_v += [r3ext_np_recovery_sidebands]

    #if (loadshowervariables == True):
    for i,df in enumerate(df_v):
        up = uproot_v[i]
        if (loadnumuvariables == True):
            process_uproot_numu(up,df)
        if (loadeta == True):
            process_uproot_eta(up,df)
        if (loadshowervariables == True):
            process_uproot(up,df)
        if (loadrecoveryvars == True):
            process_uproot_recoveryvars(up,df)

    if (USEBDT == True):
        dfcsv = pd.read_csv(ls.ntuple_path+ls.RUN3+"ccpi0nontrainevents.csv")
        dfcsv['identifier']   = dfcsv['run'] * 100000 + dfcsv['evt']
        r3ccpi0['identifier'] = r3ccpi0['run'] * 100000 + r3ccpi0['evt']
        Npre = float(r3ccpi0.shape[0])
        r3ccpi0 = pd.merge(r3ccpi0, dfcsv, how='inner', on=['identifier'],suffixes=('', '_VAR'))
        Npost = float(r3ccpi0.shape[0])
        print ('fraction of R3 CCpi0 sample after split : %.02f'%(Npost/Npre))
        #train_r3ccpi0, r3ccpi0 = train_test_split(r3ccpi0, test_size=0.5, random_state=1990)

    print("Loading Run1 dataframes")
    r1nue = ur1nue.pandas.df(VARIABLES + WEIGHTS, flatten=False)
    r1mc = ur1mc.pandas.df(VARIABLES + WEIGHTS + MCFVARS, flatten=False)
    if (loadtruthfilters):
        r1ncpi0 = ur1ncpi0.pandas.df(VARIABLES + WEIGHTS, flatten=False)
        r1ccpi0 = ur1ccpi0.pandas.df(VARIABLES + WEIGHTS, flatten=False)
        r1ccnopi = ur1ccnopi.pandas.df(VARIABLES + WEIGHTS, flatten=False)
        r1cccpi = ur1cccpi.pandas.df(VARIABLES + WEIGHTS, flatten=False)
        r1ncnopi = ur1ncnopi.pandas.df(VARIABLES + WEIGHTS, flatten=False)
        r1nccpi = ur1nccpi.pandas.df(VARIABLES + WEIGHTS, flatten=False)
    r1data = ur1data.pandas.df(VARIABLES, flatten=False)
    print ('r1data has shape : ',r1data.shape)
    r1ext = ur1ext.pandas.df(VARIABLES, flatten=False)
    r1dirt = ur1dirt.pandas.df(VARIABLES + WEIGHTS, flatten=False)
    r1lee = ur1lee.pandas.df(VARIABLES + WEIGHTSLEE, flatten=False)


    r1data_two_showers_sidebands = ur1data_two_showers_sidebands.pandas.df(VARIABLES, flatten=False)
    r1data_np_far_sidebands = ur1data_np_far_sidebands.pandas.df(VARIABLES, flatten=False)
    r1data_0p_far_sidebands = ur1data_0p_far_sidebands.pandas.df(VARIABLES, flatten=False)
    #if (loadshowervariables == False):
    if ( (loadshowervariables == False) and (loadnumuntuples == True)):
        r1data_numu_sidebands = ur1data_numu_sidebands.pandas.df(VARIABLES, flatten=False)
    if (loadrecoveryvars == True):
        r1ext_np_recovery_sidebands = ur1ext_np_recovery_sidebands.pandas.df(VARIABLES, flatten=False)

    r1lee["is_signal"] = r1lee["category"] == 11
    r1data["is_signal"] = r1data["category"] == 11
    r1nue["is_signal"] = r1nue["category"] == 11
    r1mc["is_signal"] = r1mc["category"] == 11
    r1dirt["is_signal"] = r1dirt["category"] == 11
    r1ext["is_signal"] = r1ext["category"] == 11
    if (loadtruthfilters):
        r1ncpi0["is_signal"] = r1ncpi0["category"] == 11
        r1ccpi0["is_signal"] = r1ccpi0["category"] == 11
        r1ccnopi["is_signal"] = r1ccnopi["category"] == 11
        r1cccpi["is_signal"] = r1cccpi["category"] == 11
        r1ncnopi["is_signal"] = r1ncnopi["category"] == 11
        r1nccpi["is_signal"] = r1nccpi["category"] == 11
    r1lee.loc[r1lee['category'] == 1, 'category'] = 111
    r1lee.loc[r1lee['category'] == 10, 'category'] = 111
    r1lee.loc[r1lee['category'] == 11, 'category'] = 111

    r1data_two_showers_sidebands["is_signal"] = r1data_two_showers_sidebands["category"] == 11
    r1data_np_far_sidebands["is_signal"] = r1data_np_far_sidebands["category"] == 11
    r1data_0p_far_sidebands["is_signal"] = r1data_0p_far_sidebands["category"] == 11
    #if (loadshowervariables == False):
    if ( (loadshowervariables == False) and (loadnumuntuples == True)):
        r1data_numu_sidebands["is_signal"]   = r1data_numu_sidebands["category"] == 11
    if (loadrecoveryvars == True):
        r1ext_np_recovery_sidebands["is_signal"] = r1ext_np_recovery_sidebands["category"] == 11
    
    r1_datasets = [r1lee, r1data, r1nue, r1mc, r1dirt, r1ext, r1lee, r1data_two_showers_sidebands, r1data_np_far_sidebands, r1data_0p_far_sidebands]
    if (loadtruthfilters == True):
        r1_datasets += [r1ncpi0, r1ccpi0, r1ccnopi, r1cccpi, r1ncnopi, r1nccpi]
    #if (loadshowervariables == False):
    if ( (loadshowervariables == False) and (loadnumuntuples == True)):
        r1_datasets += [r1data_numu_sidebands]
    if (loadrecoveryvars == True):
        r1_datasets += [r1ext_np_recovery_sidebands]

    for r1_dataset in r1_datasets:
        r1_dataset['run1'] = np.ones(len(r1_dataset), dtype=bool)
        r1_dataset['run2'] = np.zeros(len(r1_dataset), dtype=bool)
        r1_dataset['run3'] = np.zeros(len(r1_dataset), dtype=bool)
        r1_dataset['run12'] = np.ones(len(r1_dataset), dtype=bool)
        if (loadnumucrtonly == True):
            #r1_dataset["_closestNuCosmicDist"] = np.zeros(len(r1_dataset),dtype=float)
            r1_dataset["crtveto"] = np.zeros(len(r1_dataset),dtype=int)
            r1_dataset["crthitpe"] = np.zeros(len(r1_dataset),dtype=float)
            r1_dataset["_closestNuCosmicDist"] = np.zeros(len(r1_dataset),dtype=float)
    
    uproot_v = [ur1lee,ur1mc,ur1nue,ur1ext,ur1data,ur1dirt, ur1data_two_showers_sidebands, ur1data_np_far_sidebands, ur1data_0p_far_sidebands]
    if (loadtruthfilters == True):
        uproot_v += [ur1ncpi0,ur1ccpi0,ur1ccnopi, ur1cccpi, ur1ncnopi, ur1nccpi]
    #if (loadshowervariables == False):
    if ( (loadshowervariables == False) and (loadnumuntuples == True)):
        uproot_v += [ur1data_numu_sidebands]
    if (loadrecoveryvars == True):
        uproot_v += [ur1ext_np_recovery_sidebands]
        
    df_v = [r1lee,r1mc,r1nue,r1ext,r1data,r1dirt, r1data_two_showers_sidebands, r1data_np_far_sidebands, r1data_0p_far_sidebands]
    if (loadtruthfilters == True):
        df_v += [r1ncpi0,r1ccpi0,r1ccnopi, r1cccpi, r1ncnopi, r1nccpi]
    #if (loadshowervariables == False):
    if ( (loadshowervariables == False) and (loadnumuntuples == True)):
        df_v += [r1data_numu_sidebands]
    if (loadrecoveryvars == True):
        df_v += [r1ext_np_recovery_sidebands]

    #if (loadshowervariables == True):
    for i,df in enumerate(df_v):
        up = uproot_v[i]
        if (loadnumuvariables == True):
            process_uproot_numu(up,df)
        if (loadeta == True):
            process_uproot_eta(up,df)
        if (loadshowervariables == True):
            process_uproot(up,df)
        if (loadrecoveryvars == True):
            process_uproot_recoveryvars(up,df)

    print("Loading Run2 dataframes")
    r2nue = ur2nue.pandas.df(VARIABLES + WEIGHTS, flatten=False)
    r2mc = ur2mc.pandas.df(VARIABLES + WEIGHTS + MCFVARS, flatten=False)
    r2ext = ur2ext.pandas.df(VARIABLES, flatten=False)
    r2lee = ur2lee.pandas.df(VARIABLES + WEIGHTSLEE, flatten=False)
    
    r2data_two_showers_sidebands = ur2data_two_showers_sidebands.pandas.df(VARIABLES, flatten=False)
    r2data_np_far_sidebands = ur2data_np_far_sidebands.pandas.df(VARIABLES, flatten=False)
    r2data_0p_far_sidebands = ur2data_0p_far_sidebands.pandas.df(VARIABLES, flatten=False)
    #if (loadshowervariables == False):
    if ( (loadshowervariables == False) and (loadnumuntuples == True)):
        r2data_numu_sidebands = ur2data_numu_sidebands.pandas.df(VARIABLES, flatten=False)
    if (loadrecoveryvars == True):
        r2ext_np_recovery_sidebands = ur2ext_np_recovery_sidebands.pandas.df(VARIABLES, flatten=False)
        
    r2lee["is_signal"] = r2lee["category"] == 11
    r2nue["is_signal"] = r2nue["category"] == 11
    r2mc["is_signal"] = r2mc["category"] == 11
    r2ext["is_signal"] = r2ext["category"] == 11
    r2lee.loc[r2lee['category'] == 1, 'category'] = 111
    r2lee.loc[r2lee['category'] == 10, 'category'] = 111
    r2lee.loc[r2lee['category'] == 11, 'category'] = 111
    
    r2data_two_showers_sidebands["is_signal"] = r2data_two_showers_sidebands["category"] == 11
    r2data_np_far_sidebands["is_signal"] = r2data_np_far_sidebands["category"] == 11
    r2data_0p_far_sidebands["is_signal"] = r2data_0p_far_sidebands["category"] == 11
    #if (loadshowervariables == False):
    if ( (loadshowervariables == False) and (loadnumuntuples == True)):
        r2data_numu_sidebands["is_signal"] = r2data_numu_sidebands["category"] == 11
    if (loadrecoveryvars == True):
        r2ext_np_recovery_sidebands["is_signal"] = r2ext_np_recovery_sidebands["category"] == 11
    
    r2_datasets = [r2lee, r2nue, r2mc, r2ext, r2data_two_showers_sidebands, r2data_np_far_sidebands, r2data_0p_far_sidebands]
    #if (loadshowervariables == False):
    if ( (loadshowervariables == False) and (loadnumuntuples == True)):
        r2_datasets += [r2data_numu_sidebands]
    if (loadrecoveryvars == True):
        r2_datasets += [r2ext_np_recovery_sidebands]
        
    for r2_dataset in r2_datasets:
        r2_dataset['run1'] = np.zeros(len(r2_dataset), dtype=bool)
        r2_dataset['run2'] = np.ones(len(r2_dataset), dtype=bool)
        r2_dataset['run3'] = np.zeros(len(r2_dataset), dtype=bool)
        r2_dataset['run12'] = np.ones(len(r2_dataset), dtype=bool)
        if (loadnumucrtonly == True):
            #r2_dataset["_closestNuCosmicDist"] = np.zeros(len(r1_dataset),dtype=float)
            r2_dataset["crtveto"] = np.zeros(len(r2_dataset),dtype=int)
            r2_dataset["crthitpe"] = np.zeros(len(r2_dataset),dtype=float)
            r2_dataset["_closestNuCosmicDist"] = np.zeros(len(r2_dataset),dtype=float)

    r1dirt['run2'] = np.ones(len(r1dirt), dtype=bool)
    r3dirt['run2'] = np.ones(len(r3dirt), dtype=bool)
    if (loadtruthfilters == True):
        for r_dataset in [r1ncpi0, r1ccpi0, r3ncpi0, r3ccpi0,r1ccnopi, r1cccpi, r1ncnopi, r1nccpi, r3ccnopi, r3cccpi, r3ncnopi, r3nccpi]:
            r_dataset['run2'] = np.ones(len(r_dataset), dtype=bool)
    
    uproot_v = [ur2lee,ur2mc,ur2nue, ur2ext, ur2data_two_showers_sidebands, ur2data_np_far_sidebands, ur2data_0p_far_sidebands]
    #if (loadshowervariables == False):
    if ( (loadshowervariables == False) and (loadnumuntuples == True)):
        uproot_v += [ur2data_numu_sidebands]
    if (loadrecoveryvars == True):
        uproot_v += [ur2ext_np_recovery_sidebands]

    df_v = [r2lee,r2mc,r2nue, r2ext, r2data_two_showers_sidebands, r2data_np_far_sidebands, r2data_0p_far_sidebands]
    #if (loadshowervariables == False):
    if ( (loadshowervariables == False) and (loadnumuntuples == True)):
        df_v += [r2data_numu_sidebands]
    if (loadrecoveryvars == True):
        df_v += [r2ext_np_recovery_sidebands]

    for i,df in enumerate(df_v):
        up = uproot_v[i]
        if (loadnumuvariables == True):
            process_uproot_numu(up,df)
        if (loadeta == True):
            process_uproot_eta(up,df)
        if (loadshowervariables == True):
            process_uproot(up,df)
        if (loadrecoveryvars == True):
            process_uproot_recoveryvars(up,df)
    
    print("Concatenate dataframes")

    r1nue["pot_scale"] = 1
    r2nue["pot_scale"] = 1
    r3nue["pot_scale"] = 1
    
    r1lee["pot_scale"] = 1
    r2lee["pot_scale"] = 1
    r3lee["pot_scale"] = 1
    
    r1mc["pot_scale"] = 1
    r2mc["pot_scale"] = 1
    r3mc["pot_scale"] = 1
    
    r1ext["pot_scale"] = 1 
    r2ext["pot_scale"] = 1 
    r3ext["pot_scale"] = 1 

    nue = pd.concat([r1nue,r2nue,r3nue],ignore_index=True)
    #nue = pd.concat([r3nue,r1nue],ignore_index=True)
    mc = pd.concat([r3mc,r2mc,r1mc],ignore_index=True)
    #mc = pd.concat([r3mc,r1mc],ignore_index=True)
    if (loadtruthfilters == True):
        ncpi0 = pd.concat([r3ncpi0,r1ncpi0],ignore_index=True)
        ccpi0 = pd.concat([r3ccpi0,r1ccpi0],ignore_index=True,sort=True)
        ccnopi = pd.concat([r3ccnopi,r1ccnopi],ignore_index=True)
        cccpi = pd.concat([r3cccpi,r1cccpi],ignore_index=True)
        ncnopi = pd.concat([r3ncnopi,r1ncnopi],ignore_index=True)
        nccpi = pd.concat([r3nccpi,r1nccpi],ignore_index=True)
    # data = pd.concat([r3data,r1data],ignore_index=True)
    if which_sideband == '2plus_showers':
        data = pd.concat([r1data_two_showers_sidebands, r2data_two_showers_sidebands, r3data_two_showers_sidebands],ignore_index=True)
    elif which_sideband == 'np_far':
        data = pd.concat([r1data_np_far_sidebands, r2data_np_far_sidebands, r3data_np_far_sidebands],ignore_index=True)
    elif which_sideband == 'np_sb_comb':
        data = pd.concat([r1data_np_far_sidebands, r1data_two_showers_sidebands, r2data_np_far_sidebands, \
                          r2data_two_showers_sidebands, r3data_np_far_sidebands, r3data_two_showers_sidebands],\
                         ignore_index=True)
    elif which_sideband == '0p_far':
        data = pd.concat([r1data_0p_far_sidebands, r2data_0p_far_sidebands, r3data_0p_far_sidebands],ignore_index=True)
    elif which_sideband == 'numu':
        data = pd.concat([r1data_numu_sidebands, r2data_numu_sidebands, r3data_numu_sidebands],ignore_index=True)
    elif which_sideband == "opendata":
        data = pd.concat([r1data, r3data],ignore_index=True) # 5e19 and 1e19
        print ('opendata dataset has shape : ',data.shape)
    if (loadrecoveryvars == True):
        ext = pd.concat([r3ext, r3ext_np_recovery_sidebands, r2ext, r2ext_np_recovery_sidebands, \
                         r1ext, r1ext_np_recovery_sidebands],ignore_index=True, sort=True)
    else:
        ext = pd.concat([r3ext, r2ext, r1ext],ignore_index=True)
    dirt = pd.concat([r3dirt,r1dirt],ignore_index=True)
    lee = pd.concat([r1lee,r2lee,r3lee],ignore_index=True)
    #lee = pd.concat([r3lee,r1lee],ignore_index=True)
    
    print("Add derived variables")

    df_v_mc = [lee,mc,nue,dirt]
    if (loadtruthfilters == True):
        df_v_mc += [ccnopi,cccpi,ncnopi,nccpi,ncpi0,ccpi0]

    for i,df in enumerate(df_v_mc):

        df.loc[ df['weightTune'] <= 0, 'weightTune' ] = 1.
        df.loc[ df['weightTune'] == np.inf, 'weightTune' ] = 1.
        df.loc[ df['weightTune'] > 100, 'weightTune' ] = 1.
        df.loc[ np.isnan(df['weightTune']) == True, 'weightTune' ] = 1.
        df.loc[ df['weightSplineTimesTune'] <= 0, 'weightSplineTimesTune' ] = 1.
        df.loc[ df['weightSplineTimesTune'] == np.inf, 'weightSplineTimesTune' ] = 1.
        df.loc[ df['weightSplineTimesTune'] > 100, 'weightSplineTimesTune' ] = 1.
        df.loc[ np.isnan(df['weightSplineTimesTune']) == True, 'weightSplineTimesTune' ] = 1.
        # flux parentage
        df['flux'] = np.zeros_like(df['nslice'])
        #df.loc[ (((df['nu_pdg'] == 12) | (df['nu_pdg'] == -12)) & (df['nu_decay_mode'] < 11)) , 'flux'] = 10
        #df.loc[ (((df['nu_pdg'] == 12) | (df['nu_pdg'] == -12)) & (df['nu_decay_mode'] > 10)) , 'flux'] = 1
        # pi0 scaling
        if pi0scaling == 1:
            df.loc[ df['npi0'] > 0, 'weightSplineTimesTune' ] = df['weightSpline'] * df['weightTune'] * 0.759
        elif pi0scaling == 2:
            pi0emax = 0.6
            df.loc[ (df['pi0_e'] > 0.1) & (df['pi0_e'] < pi0emax) , 'weightSplineTimesTune'] = df['weightSplineTimesTune']*(1.-0.4*df['pi0_e'])
            df.loc[ (df['pi0_e'] > 0.1) & (df['pi0_e'] >= pi0emax), 'weightSplineTimesTune'] = df['weightSplineTimesTune']*(1.-0.4*pi0emax)

        if (loadeta==True):
            df['pi0_mass_truth'] = np.sqrt( 2 * df['pi0truth_gamma1_etot'] * df['pi0truth_gamma2_etot'] * (1 - df['pi0truth_gammadot']) )
            df.loc[ (df['pi0truth_gamma_parent']== 22) & (df['npi0'] == 0) , 'category' ] = 802
            df.loc[ (df['pi0truth_gamma_parent']== 22) & (df['npi0'] >  0) , 'category' ] = 801
            df.loc[ (df['category']== 31) & (df['npi0'] == 1), 'category' ] = 803
            df.loc[ (df['category']== 21) & (df['npi0'] == 1), 'category' ] = 803
            df.loc[ (df['category']== 31) & (df['npi0'] >  1), 'category' ] = 804
            df.loc[ (df['category']== 21) & (df['npi0'] >  1), 'category' ] = 804
            df.loc[ (df['category']== 4), 'category' ] = 806
            df.loc[ (df['category']== 5), 'category' ] = 806
            df.loc[ (df['category']== 1),   'category' ] = 805
            df.loc[ (df['category']== 10),  'category' ] = 805
            df.loc[ (df['category']== 11),  'category' ] = 805
            df.loc[ (df['category']== 111), 'category' ] = 805
            df.loc[ (df['category']== 2 ),  'category' ] = 805
            df.loc[ (df['category']== 3 ),  'category' ] = 805
        
    df_v = [lee,mc,nue,ext,data,dirt]
    if (loadtruthfilters == True):
        df_v += [ncpi0,ccpi0,ccnopi,cccpi,ncnopi,nccpi]

    if (loadshowervariables):
        for i,df in enumerate(df_v):
            df['subcluster'] = df['shrsubclusters0'] + df['shrsubclusters1'] + df['shrsubclusters2']
            #df['subcluster2'] = df['shr2subclusters0'] + df['shr2subclusters1'] + df['shr2subclusters2']
            #
            df['trkfit'] = df['shr_tkfit_npointsvalid'] / df['shr_tkfit_npoints']
            # and the 2d angle difference
            df['anglediff_Y'] = np.abs(df['secondshower_Y_dir']-df['shrclusdir2'])
            df['anglediff_V'] = np.abs(df['secondshower_V_dir']-df['shrclusdir1'])
            df['anglediff_U'] = np.abs(df['secondshower_U_dir']-df['shrclusdir0'])
            #
            #df["hitratio_shr12"] = (df["shr2_nhits"]/df["shr1_nhits"])
            #df["hitratio_mod_shr12"] = (df["shr2_nhits"]/(df["shr1_nhits"]*np.sqrt(df["shr1_nhits"])))
            #df["cos_shr12"] = np.sin(df["shr1_theta"])*np.cos(df["shr1_phi"])*np.sin(df["shr2_theta"])*np.cos(df["shr2_phi"])\
            #                  + np.sin(df["shr1_theta"])*np.sin(df["shr1_phi"])*np.sin(df["shr2_theta"])*np.sin(df["shr2_phi"])\
            #                  + np.cos(df["shr1_theta"])*np.cos(df["shr2_theta"])
            #df["tksh1_dist"] = np.sqrt( (df["shr1_start_x"]-df["trk_start_x"])**2 + (df["shr1_start_y"]-df["trk_start_y"])**2 + (df["shr1_start_z"]-df["trk_start_z"])**2)
            #df["tksh2_dist"] = np.sqrt( (df["shr2_start_x"]-df["trk_start_x"])**2 + (df["shr2_start_y"]-df["trk_start_y"])**2 + (df["shr2_start_z"]-df["trk_start_z"])**2)
            #df["min_tksh_dist"] = np.minimum(df["tksh1_dist"],df["tksh2_dist"])
            #df["max_tksh_dist"] = np.maximum(df["tksh1_dist"],df["tksh2_dist"])

    if (loadshowervariables):                    
        for i,df in enumerate(df_v):
            df["ptOverP"] = df["pt"]/df["p"]
            df["phi1MinusPhi2"] = df["shr_phi"]-df["trk_phi"]
            df["theta1PlusTheta2"] = df["shr_theta"]+df["trk_theta"]
            df['cos_shr_theta'] = np.cos(df['shr_theta'])
            

    if (loadpi0variables == True):
        for i,df in enumerate(df_v):
            df['asymm'] = np.abs(df['pi0_energy1_Y']-df['pi0_energy2_Y'])/(df['pi0_energy1_Y']+df['pi0_energy2_Y'])
            df['pi0energy'] = 134.98 * np.sqrt( 2. / ( (1-(df['asymm'])**2) * (1-df['pi0_gammadot']) ) )
            df['pi0momentum'] = np.sqrt(df['pi0energy']**2 - 134.98**2)
            df['pi0beta'] = df['pi0momentum']/df['pi0energy']
            df['pi0thetacm'] = df['asymm']/df['pi0beta']
            df['pi0momx'] = df['pi0_energy2_Y']*df['pi0_dir2_x'] + df['pi0_energy1_Y']*df['pi0_dir1_x']
            df['pi0momy'] = df['pi0_energy2_Y']*df['pi0_dir2_y'] + df['pi0_energy1_Y']*df['pi0_dir1_y']
            df['pi0momz'] = df['pi0_energy2_Y']*df['pi0_dir2_z'] + df['pi0_energy1_Y']*df['pi0_dir1_z']
            df['pi0energyraw'] = df['pi0_energy2_Y'] + df['pi0_energy1_Y']
            df['pi0energyraw_corr'] = df['pi0energyraw'] / 0.83
            df['pi0momanglecos'] = df['pi0momz'] / df['pi0energyraw']
            df['epicospi'] = df['pi0energy'] * (1-df['pi0momanglecos'])
            df['boost'] = (np.abs(df['pi0_energy1_Y']-df['pi0_energy2_Y'])/0.8)/(np.sqrt((df['pi0energy'])**2-135**2))
            df['pi0_mass_Y_corr'] = df['pi0_mass_Y']/0.83
            df['pi0energymin'] = 135. * np.sqrt( 2. / (1-df['pi0_gammadot']) )
            df['pi0energyminratio'] = df['pi0energyraw_corr'] / df['pi0energymin']
            
            
    if (loadshowervariables):
        for i,df in enumerate(df_v):
            df['shr_tkfit_nhits_tot'] = (df['shr_tkfit_nhits_Y']+df['shr_tkfit_nhits_U']+df['shr_tkfit_nhits_V'])
            #df['shr_tkfit_dedx_avg'] = (df['shr_tkfit_nhits_Y']*df['shr_tkfit_dedx_Y'] + df['shr_tkfit_nhits_U']*df['shr_tkfit_dedx_U'] + df['shr_tkfit_nhits_V']*df['shr_tkfit_dedx_V'])/df['shr_tkfit_nhits_tot']
            df['shr_tkfit_2cm_nhits_tot'] = (df['shr_tkfit_2cm_nhits_Y']+df['shr_tkfit_2cm_nhits_U']+df['shr_tkfit_2cm_nhits_V'])
            #df['shr_tkfit_2cm_dedx_avg'] = (df['shr_tkfit_2cm_nhits_Y']*df['shr_tkfit_2cm_dedx_Y'] + df['shr_tkfit_2cm_nhits_U']*df['shr_tkfit_2cm_dedx_U'] + df['shr_tkfit_2cm_nhits_V']*df['shr_tkfit_2cm_dedx_V'])/df['shr_tkfit_2cm_nhits_tot']
            df['shr_tkfit_gap10_nhits_tot'] = (df['shr_tkfit_gap10_nhits_Y']+df['shr_tkfit_gap10_nhits_U']+df['shr_tkfit_gap10_nhits_V'])
            #df['shr_tkfit_gap10_dedx_avg'] = (df['shr_tkfit_gap10_nhits_Y']*df['shr_tkfit_gap10_dedx_Y'] + df['shr_tkfit_gap10_nhits_U']*df['shr_tkfit_gap10_dedx_U'] + df['shr_tkfit_gap10_nhits_V']*df['shr_tkfit_gap10_dedx_V'])/df['shr_tkfit_gap10_nhits_tot']
            df.loc[:,'shr_tkfit_dedx_max'] = df['shr_tkfit_dedx_Y']
            df.loc[(df['shr_tkfit_nhits_U']>df['shr_tkfit_nhits_Y']),'shr_tkfit_dedx_max'] = df['shr_tkfit_dedx_U']
            df.loc[(df['shr_tkfit_nhits_V']>df['shr_tkfit_nhits_Y']) & (df['shr_tkfit_nhits_V']>df['shr_tkfit_nhits_U']),'shr_tkfit_dedx_max'] = df['shr_tkfit_dedx_V']
            
    
        INTERCEPT = 0.0
        SLOPE = 0.83

        Me = 0.511e-3
        Mp = 0.938
        Mn = 0.940
        Eb = 0.0285

        # define some energy-related variables
        for i,df in enumerate(df_v):
            df["reco_e"] = (df["shr_energy_tot_cali"] + INTERCEPT) / SLOPE + df["trk_energy_tot"]
            df['electron_e'] = (df["shr_energy_tot_cali"] + INTERCEPT) / SLOPE
            df['proton_e'] = Mp + df['protonenergy']
            df['proton_p'] = np.sqrt( (df['proton_e'])**2 - Mp**2 )
            df['reco_e_qe_l'] = ( df['electron_e'] * (Mn-Eb) + 0.5 * ( Mp**2 - (Mn - Eb)**2 - Me**2 ) ) / ( (Mn - Eb) - df['electron_e'] * (1 - np.cos(df['shr_theta'])) )
            df['reco_e_qe_p'] = ( df['proton_e']   * (Mn-Eb) + 0.5 * ( Me**2 - (Mn - Eb)**2 - Mp**2 ) ) / ( (Mn - Eb) + df['proton_p'] * np.cos(df['trk_theta']) - df['proton_e'] )
            df["reco_e_qe"] = 0.938*((df["shr_energy"]+INTERCEPT)/SLOPE)/(0.938 - ((df["shr_energy"]+INTERCEPT)/SLOPE)*(1-np.cos(df["shr_theta"])))
            df["reco_e_rqe"] = df["reco_e_qe"]/df["reco_e"]

    # define ratio of deposited to total shower energy for pi0
    if (loadpi0variables):
        for i,df in enumerate(df_v):
            df['pi0truth_gamma1_edep_frac'] = df["pi0truth_gamma1_edep"]/df["pi0truth_gamma1_etot"]
            df['pi0truth_gamma2_edep_frac'] = df["pi0truth_gamma2_edep"]/df["pi0truth_gamma2_etot"]

    # and a way to filter out data
    for i,df in enumerate(df_v):
        df["bnbdata"] = np.zeros_like(df["nslice"])
        df["extdata"] = np.zeros_like(df["nslice"])
    data["bnbdata"] = np.ones_like(data["nslice"])
    ext["extdata"] = np.ones_like(ext["nslice"])

    # set EXT and DIRT contributions to 0 for fake-data studies
    if (loadfakedata > 0):
        dirt['nslice'] = np.zeros_like(dirt['nslice'])
        ext['nslice']  = np.zeros_like(ext['nslice'])
    
    # add back the cosmic category, for background only
    for i,df in enumerate(df_v):
        df.loc[(df['category']!=1)&(df['category']!=10)&(df['category']!=11)&(df['category']!=111)&(df['slnunhits']/df['slnhits']<0.2), 'category'] = 4
        if (loadeta == True):
            df.loc[ (df['category']== 4), 'category' ] = 806
    # category switch
    '''
    for i,df in enumerate([nue]):
        #1e0p
        df.loc[(df['category']==5)&(df['ccnc']==0)&(df['nproton']==0)&(df['npi0']==0)&(df['npion']==0), 'category'] = 10
        #1eNp
        df.loc[(df['category']==5)&(df['ccnc']==0)&(df['nproton']>0)&(df['npi0']==0)&(df['npion']==0), 'category'] = 11
        #1eMpi
        #df.loc[(df['category']==5)&(df['ccnc']==0)&((df['npi0']>0) | (df['npion']>0)), 'category'] = 1
        df.loc[(df['category']==5)&(df['ccnc']==0)&((df['npi0']>0)), 'category'] = 1
        df.loc[(df['category']==5)&(df['ccnc']==0)&((df['npion']>0)), 'category'] = 1
        #NCpi0
        df.loc[(df['category']==5)&(df['ccnc']==1)&(df['npi0']==1) & (df['npion']==0), 'category'] = 31
        #NCOther
        #df.loc[(df['category']==5)&(df['ccnc']==1)&((df['npi0']>1) | (df['npion']>0)), 'category'] = 3
        df.loc[(df['category']==5)&(df['ccnc']==1)&((df['npi0']==0)), 'category'] = 3
        df.loc[(df['category']==5)&(df['ccnc']==1)&((df['npi0']>1)), 'category'] = 3
        df.loc[(df['category']==5)&(df['ccnc']==1)&((df['npion']>=0)), 'category'] = 3
    for i,df in enumerate([lee]):
        df.loc[(df['category']==5), 'category'] = 111
    df_filter_v = [mc,ncpi0,ccpi0,ccnopi,cccpi,ncnopi,nccpi,dirt]
    for i,df in enumerate(df_filter_v):
        #NCpi0
        df.loc[(df['category']==5)&(df['ccnc']==1)&(df['npi0']==1) & (df['npion']==0), 'category'] = 31
        #NCOther
        #df.loc[(df['category']==5)&(df['ccnc']==1)&((df['npi0']>1) | (df['npion']>0)), 'category'] = 3
        df.loc[(df['category']==5)&(df['ccnc']==1)&((df['npi0']==0)), 'category'] = 3
        df.loc[(df['category']==5)&(df['ccnc']==1)&((df['npi0']>1)), 'category'] = 3
        df.loc[(df['category']==5)&(df['ccnc']==1)&((df['npion']>=0)), 'category'] = 3
        #CCpi0
        df.loc[(df['category']==5)&(df['ccnc']==0)&(df['npi0']==1) & (df['npion']==0), 'category'] = 21
        #CCOther
        #df.loc[(df['category']==5)&(df['ccnc']==0)&((df['npi0']>1) | (df['npion']>0)), 'category'] = 2
        #CCOther
        df.loc[(df['category']==5)&(df['ccnc']==0)&((df['npi0']==0)), 'category'] = 2
        df.loc[(df['category']==5)&(df['ccnc']==0)&((df['npi0']>1)), 'category'] = 2
        df.loc[(df['category']==5)&(df['ccnc']==0)&((df['npion']>=0)), 'category'] = 2
    '''
    print("Add BDT scores")
    # Np BDT

    TRAINVAR = ["shr_score","tksh_distance","tksh_angle",
                "shr_tkfit_dedx_max",
                "trkfit","trkpid",
                "subcluster","shrmoliereavg",
                "trkshrhitdist2","hits_ratio",
                "secondshower_Y_nhit","secondshower_Y_vtxdist","secondshower_Y_dot","anglediff_Y",
                "CosmicIPAll3D","CosmicDirAll3D"]
    
    LABELS =  ['pi0','nonpi0']
    
    if (USEBDT == True):
        for label, bkg_query in zip(LABELS, nue_booster.bkg_queries):
            with open(ls.pickle_path+'booster_%s_0304_extnumi.pickle' % label, 'rb') as booster_file:
                booster = pickle.load(booster_file)
                for df in df_v:
                    df[label+"_score"] = booster.predict(
                        xgb.DMatrix(df[TRAINVAR]),
                        ntree_limit=booster.best_iteration)
                
    # 0p BDT

    TRAINVARZP = ['shrmoliereavg','shr_score', "trkfit","subcluster",
                  "CosmicIPAll3D","CosmicDirAll3D",
                  'secondshower_Y_nhit','secondshower_Y_vtxdist','secondshower_Y_dot','anglediff_Y',
                  'secondshower_V_nhit','secondshower_V_vtxdist','secondshower_V_dot','anglediff_V',
                  'secondshower_U_nhit','secondshower_U_vtxdist','secondshower_U_dot','anglediff_U',
                  "shr_tkfit_2cm_dedx_U", "shr_tkfit_2cm_dedx_V", "shr_tkfit_2cm_dedx_Y",
                  "shr_tkfit_gap10_dedx_U", "shr_tkfit_gap10_dedx_V", "shr_tkfit_gap10_dedx_Y",
                  "shrMCSMom","DeltaRMS2h","shrPCA1CMed_5cm","CylFrac2h_1cm"]

    LABELSZP = ['bkg']

    if (USEBDT == True):
        for label, bkg_query in zip(LABELSZP, nue_booster.bkg_queries):
            with open(ls.pickle_path+'booster_%s_0304_extnumi_vx.pickle' % label, 'rb') as booster_file:
                booster = pickle.load(booster_file)
                for df in df_v:
                    df[label+"_score"] = booster.predict(
                        xgb.DMatrix(df[TRAINVARZP]),
                        ntree_limit=booster.best_iteration)


    ## avoid recycling unbiased ext events (i.e. selecting a slice with little nu content from these samples)
    ## note: this needs to be after setting the BDT scores, so that we do not mess with copied data frames
    if (loadtruthfilters == True):
        ccnopi = ccnopi.query('(nslice==0 | (slnunhits/slnhits)>0.1)')
        cccpi = cccpi.query('(nslice==0 | (slnunhits/slnhits)>0.1)')
        ncnopi = ncnopi.query('(nslice==0 | (slnunhits/slnhits)>0.1)')
        nccpi = nccpi.query('(nslice==0 | (slnunhits/slnhits)>0.1)')

    # avoid double-counting of events out of FV in the NC/CC pi0 samples
    # not needed anymore since we improved matching with filtered samples
    #ncpi0 = ncpi0.query('category != 5')
    #ccpi0 = ccpi0.query('category != 5')
    #ccnopi = ccnopi.query('category != 5')
    #nccpi = nccpi.query('category != 5')
    #ncnopi = ncnopi.query('category != 5')

    lee['flux'] = 111
                
    Npre = float(data.shape[0])
    if (loadfakedata == 0):
        data = data.drop_duplicates(subset=['run','evt'],keep='last') # keep last since the recovery samples are added at the end
    Npos = float(data.shape[0])
    print ('fraction of data surviving duplicate removal : %.02f'%(Npos/Npre))

    Npre = float(ext.shape[0])
    ext = ext.drop_duplicates(subset=['run','evt'],keep='last') # keep last since the recovery samples are added at the end
    Npos = float(ext.shape[0])
    print ('fraction of ext surviving duplicate removal : %.02f'%(Npos/Npre))

    samples = {
    "mc": mc,
    "nue": nue,
    "data": data,
    "ext": ext,
    "dirt": dirt,
    "lee": lee
    }
    if (loadtruthfilters == True):
        samples["ccnopi"] = ccnopi
        samples["cccpi"]  = cccpi
        samples["ncnopi"] = ncnopi
        samples["nccpi"]  = nccpi
        samples["ncpi0"]  = ncpi0
        samples["ccpi0"]  = ccpi0
    
    if return_plotter is True:
        scaling = 1

        SPLIT = 1.0
        if (USEBDT == True):
            SPLIT = 1.48

        #''' 0304
        weights = {
            "mc": 1.61e-01 * scaling, 
            "ext": 5.01e-01 * scaling, 
            "nue": 3.32e-03 * scaling,
            "lee": 3.32e-03 * scaling,
            "dirt": 9.09e-01 * scaling,
            "ncpi0": 1.19e-01 * scaling,
            "ccpi0": 5.92e-02 * SPLIT * scaling,
        }
        pot = 5.88e20*scaling

        if (loadtruthfilters == True):
            weights["ccnopi"] = 6.48e-02 * scaling
            weights["cccpi"]  = 5.18e-02 * scaling
            weights["ncnopi"] = 5.60e-02 * scaling
            weights["nccpi"]  = 2.58e-02 * scaling
            weights["ncpi0"]  = 1.19e-01 * scaling
            weights["ccpi0"]  = 5.92e-02 * SPLIT * scaling

        my_plotter = plotter.Plotter(samples, weights, pot=pot)
        return my_plotter
    else:

        print ('number of data entries returned is : ',data.shape)
        print ('number of data entries returned is : ',samples['data'].shape)
        return samples
    
pot_data_unblinded = {
# v47 NTuples
    "farsideband" : { 
        1: (1.67E+20, 37094101),
        2: (2.62E+20, 62168648),
        3: (2.57E+20, 61381194),
        123: (6.86E+20, 160643943), },
# 0304 samples
#    "opendata" : {
#        1: (4.08E+19, 9028010),
#        2: (1.00E+01, 1),
#        3: (7.63E+18, 1838700), },
# 0628 samples
    "opendata" : {
        1: (4.54E+19, 10080350),
        2: (1.00E+01, 1),
        3: (9.43E+18, 2271036), },    
    "numu" : {
        1: (1.62E+20, 36139233),
        2: (2.62E+20, 62045760),
        3: (2.55E+20, 61012955),
        30: (2.13E+20, 51090727), }, # 30 = 3 G1
    "fakeset1" : {
        1: (2.07E+20, 32139256),
        2: (1.00E+01, 1),
        3: (2.94E+20, 44266555), },
    "fakeset2" : {
        1: (4.06E+20, 32139256),
        2: (1.00E+01, 1),
        3: (3.91E+20, 44266555), },
    "fakeset3" : {
        1: (4.02E+20, 32139256),
        2: (1.00E+01, 1),
        3: (3.72E+20, 44266555), },
    "fakeset4" : {
        1: (3.79E+20, 32139256),
        2: (1.00E+01, 1),
        3: (3.96E+20, 44266555), },
    "fakeset5" : {
        1: (9.00E+20, 32139256),
        2: (1.00E+01, 1),
        3: (1.00E+01, 1), },
}

pot_mc_samples = {}

pot_mc_samples[3] = {
    'mc': 1.33E+21,
    'nue': 7.73E+22,
    'lee': 7.73E+22,
    'ncpi0': 2.29E+21,
    'ccpi0': (6.40E+21)/2.,
    'dirt': 3.20E+20,
    'ncnopi': 7.23E+21,
    'nccpi': 1.80E+22,
    'ccnopi': 5.51E+21,
    'cccpi': 5.19E+21,
    'ext': 214555174,
}

pot_mc_samples[2] = {
    'mc': 1.01E+21,
    'nue': 6.41E+22,
    'lee': 6.41E+22,
    'ext': 152404980,
}

pot_mc_samples[1] = {
    'mc': 1.30E+21,
    'nue': 5.25E+22,
    'lee': 5.25E+22,
    'ncpi0': 2.63E+21,
    'ccpi0': 3.45E+21,
    'dirt': 3.21E+20,
    'ncnopi': 4.24E+21,
    'nccpi': 8.93E+21,
    'ccnopi': 5.81E+21,
    'cccpi': 6.04E+21,
    'ext': 65498807,
}

def get_weights(run,dataset="farsideband",scaling=1.0):
    assert run in [1, 2, 3, 123, 12, 30]
    weights_out = {}
    if run in [1, 2, 3]:
        pot_on, n_trig_on = pot_data_unblinded[dataset][run]
        for sample, pot in pot_mc_samples[run].items():
            if sample == 'ext':
                weights_out[sample] = n_trig_on/pot
            else:
                weights_out[sample] = pot_on/pot
        if run == 2:
            for sample in ['ncpi0', 'ccpi0', 'dirt', 'ncnopi', 'nccpi', 'ccnopi', 'cccpi']:
                weights_out[sample] = pot_on/(pot_mc_samples[1][sample] + pot_mc_samples[3][sample])
        pot_out = pot_on
    elif run == 123:
        total_pot_on = 0
        total_n_trig_on = 0
        for run in [1, 2, 3]:
            pot_on, n_trig_on = pot_data_unblinded[dataset][run]
            total_pot_on += pot_on
            total_n_trig_on += n_trig_on
        for sample in pot_mc_samples[1].keys():
            this_sample_pot = 0
            for run in [1, 2, 3]:
                if sample in pot_mc_samples[run].keys():
                    this_sample_pot += pot_mc_samples[run][sample]
            if sample == 'ext':
                weights_out[sample] = total_n_trig_on/this_sample_pot
            else:
                weights_out[sample] = total_pot_on/this_sample_pot
        pot_out = total_pot_on
    elif run == 12:
        total_pot_on = 0
        total_n_trig_on = 0
        for run in [1, 2]:
            pot_on, n_trig_on = pot_data_unblinded[dataset][run]
            total_pot_on += pot_on
            total_n_trig_on += n_trig_on

        for sample in pot_mc_samples[1].keys():
            this_sample_pot = 0
            for run in [1, 2]:
                if sample in pot_mc_samples[run].keys():
                    this_sample_pot += pot_mc_samples[run][sample]
            if sample == 'ext':
                weights_out[sample] = total_n_trig_on/this_sample_pot
            else:
                weights_out[sample] = total_pot_on/this_sample_pot
        pot_out = total_pot_on
    if run == 30:
        pot_on, n_trig_on = pot_data_unblinded[dataset][30]
        for sample, pot in pot_mc_samples[3].items():
            if sample == 'ext':
                weights_out[sample] = n_trig_on/pot
            else:
                weights_out[sample] = pot_on/pot
        pot_out = pot_on

    for key, val in weights_out.items():
        weights_out[key] *= scaling
        
    return weights_out, pot_out
                    
                
                    
            <|MERGE_RESOLUTION|>--- conflicted
+++ resolved
@@ -889,11 +889,11 @@
     if (loadnumucrtonly ==True):
         R3VARS += CRTVARS
 
-<<<<<<< HEAD
+
     if (loadsystematics == True):
         WEIGHTS += SYSTVARS
         WEIGHTSLEE += SYSTVARS
-=======
+
     RCVRYVARS = ["shr_energy_tot", "trk_energy_tot",
                  "trk_end_x_v","trk_end_y_v","trk_end_z_v",
                  "trk_phi_v","trk_theta_v","trk_len_v","trk_id",
@@ -915,7 +915,6 @@
     ]
 
     
->>>>>>> db94ccd9
     if (loadpi0variables == True):
         VARIABLES += PI0VARS
     if (loadshowervariables == True):
