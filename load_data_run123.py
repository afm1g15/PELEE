import sys
import localSettings as ls
main_path = ls.main_path
sys.path.append(main_path)

import numpy as np
import pandas as pd
from sklearn.model_selection import train_test_split
import pickle
import xgboost as xgb
import nue_booster 

import uproot
import awkward
import plotter


USEBDT = True

# returns the element in a vector at a given index (if out of range, the element is set to defval)
def get_elm_from_vec_idx(myvec,idx,defval=9999.):
    #print ('vector check....')
    #print (idx)
    #print (len(pidv))
    return awkward.fromiter([pidv[tid] if ( (tid<len(pidv) ) & (tid>=0)) else defval for pidv,tid in zip(myvec,idx)])

# this function returns the index in a vector at position argidx after it has been masked and sorted
# the returned index refers to the original (unsorted and unmaksed) vector
def get_idx_from_vec_sort(argidx,vecsort,mask):
    vid = vecsort[mask]
    sizecheck = argidx if argidx>=0 else abs(argidx)-1
    # find the position in the array after masking
    mskd_pos = [v.argsort()[argidx] if len(v)>sizecheck else -1 for v in vid]
    # go back to the corresponding position in the origin array before masking
    result = [[i for i, n in enumerate(m) if n == 1][p] if (p)>=0 else -1 for m,p in zip(mask,mskd_pos)]
    return result

def distance(x1,y1,z1,x2,y2,z2):
    return np.sqrt( (x1-x2)**2 + (y1-y2)**2 + (z1-z2)**2 )

def cosAngleTwoVecs(vx1,vy1,vz1,vx2,vy2,vz2):
    return (vx1*vx2 + vy1*vy2 + vz1*vz2)/(np.sqrt(vx1**2+vy1**2+vz1**2) * np.sqrt(vx2**2+vy2**2+vz2**2))

def pick_closest_shower(up,df):
    #
    trk1_id = up.array('trk_id')-1 # I think we need this -1 to get the right result
    shr1_id = up.array('shr_id')-1 # I think we need this -1 to get the right result
    #
    # do the best we can to get the right shr2_id
    #
    trk_score_v = up.array("trk_score_v")
    shr_mask = (trk_score_v<0.5)
    pfnhits_v = up.array("pfnhits")
    shr2_id_corr = up.array('shr2_id')-1 # I think we need this -1 to get the right result
    shr2_id_appr = get_idx_from_vec_sort(-2,pfnhits_v,shr_mask)
    shr2_id = np.where((shr2_id_corr>=0)&(shr2_id_corr<df['n_showers_tot']),shr2_id_corr,shr2_id_appr)
    #
    shr_start_x_v   = up.array("shr_start_x_v")
    shr_start_y_v   = up.array("shr_start_y_v")
    shr_start_z_v   = up.array("shr_start_z_v")
    trk_start_x_v   = up.array("trk_start_x_v")
    trk_start_y_v   = up.array("trk_start_y_v")
    trk_start_z_v   = up.array("trk_start_z_v")
    #
    df["shr1_start_x"] = get_elm_from_vec_idx(shr_start_x_v,shr1_id,-9999.)
    df["shr1_start_y"] = get_elm_from_vec_idx(shr_start_y_v,shr1_id,-9999.)
    df["shr1_start_z"] = get_elm_from_vec_idx(shr_start_z_v,shr1_id,-9999.)
    df["shr2_start_x"] = get_elm_from_vec_idx(shr_start_x_v,shr2_id,-9999.)
    df["shr2_start_y"] = get_elm_from_vec_idx(shr_start_y_v,shr2_id,-9999.)
    df["shr2_start_z"] = get_elm_from_vec_idx(shr_start_z_v,shr2_id,-9999.)
    df["trk1_start_x"] = get_elm_from_vec_idx(trk_start_x_v,trk1_id,-9999.)
    df["trk1_start_y"] = get_elm_from_vec_idx(trk_start_y_v,trk1_id,-9999.)
    df["trk1_start_z"] = get_elm_from_vec_idx(trk_start_z_v,trk1_id,-9999.)
    #
    df['tk1sh1_distance'] = np.where((df['n_showers_contained']>0)&(df['n_tracks_contained']>0),\
                                     distance(df['shr1_start_x'],df['shr1_start_y'],df['shr1_start_z'],\
                                              df['trk1_start_x'],df['trk1_start_y'],df['trk1_start_z']),\
                                     9999.)
    df['tk1sh2_distance'] = np.where((df['n_showers_contained']>1)&(df['n_tracks_contained']>0),\
                                     distance(df['shr2_start_x'],df['shr2_start_y'],df['shr2_start_z'],\
                                              df['trk1_start_x'],df['trk1_start_y'],df['trk1_start_z']),\
                                     9999.)
    # set the shr_id
    df['shr_id'] = shr1_id
    df["is_shr2clsr"] = np.zeros_like(df["n_tracks_contained"])
    shr2clsr = (df['n_showers_contained']>1)&(df['n_tracks_contained']>0)&(df['tk1sh2_distance']<df['tk1sh1_distance'])
    df.loc[shr2clsr, 'is_shr2clsr' ] = 1
    #
    # now redefine shower selection variables
    # shr_score
    df["shr2_score"] = get_elm_from_vec_idx(trk_score_v,shr2_id,-9999.)
    df.loc[shr2clsr,"shr_score"] = df["shr2_score"]
    # tksh_distance
    df.loc[shr2clsr,"tksh_distance"] = df['tk1sh2_distance']
    # tksh_angle
    shr_px_v = up.array("shr_px_v")
    shr_py_v = up.array("shr_py_v")
    shr_pz_v = up.array("shr_pz_v")
    df["shr2_px"] = get_elm_from_vec_idx(shr_px_v,shr2_id,-9999.)
    df["shr2_py"] = get_elm_from_vec_idx(shr_py_v,shr2_id,-9999.)
    df["shr2_pz"] = get_elm_from_vec_idx(shr_pz_v,shr2_id,-9999.)
    trk_dir_x_v = up.array("trk_dir_x_v")
    trk_dir_y_v = up.array("trk_dir_y_v")
    trk_dir_z_v = up.array("trk_dir_z_v")
    df["trk1_dir_x"] = get_elm_from_vec_idx(trk_dir_x_v,trk1_id,-9999.)
    df["trk1_dir_y"] = get_elm_from_vec_idx(trk_dir_y_v,trk1_id,-9999.)
    df["trk1_dir_z"] = get_elm_from_vec_idx(trk_dir_z_v,trk1_id,-9999.)
    df["tk1sh2_angle"] = cosAngleTwoVecs(df["trk1_dir_x"],df["trk1_dir_y"],df["trk1_dir_z"],\
                                         df["shr2_px"],    df["shr2_py"],    df["shr2_pz"])
    df.loc[shr2clsr,"tksh_angle"] = df['tk1sh2_angle']
    # shr_tkfit_dedx_max
    shr_tkfit_dedx_u_v = up.array("shr_tkfit_dedx_u_v")
    shr_tkfit_dedx_v_v = up.array("shr_tkfit_dedx_v_v")
    shr_tkfit_dedx_y_v = up.array("shr_tkfit_dedx_y_v")
    shr_tkfit_nhits_u_v = up.array("shr_tkfit_dedx_nhits_u_v")
    shr_tkfit_nhits_v_v = up.array("shr_tkfit_dedx_nhits_v_v")
    shr_tkfit_nhits_y_v = up.array("shr_tkfit_dedx_nhits_y_v")
    df["shr2_tkfit_dedx_u"] = get_elm_from_vec_idx(shr_tkfit_dedx_u_v,shr2_id,-9999.)
    df["shr2_tkfit_dedx_v"] = get_elm_from_vec_idx(shr_tkfit_dedx_v_v,shr2_id,-9999.)
    df["shr2_tkfit_dedx_y"] = get_elm_from_vec_idx(shr_tkfit_dedx_y_v,shr2_id,-9999.)
    df["shr2_tkfit_nhits_u"] = get_elm_from_vec_idx(shr_tkfit_nhits_u_v,shr2_id,0)
    df["shr2_tkfit_nhits_v"] = get_elm_from_vec_idx(shr_tkfit_nhits_v_v,shr2_id,0)
    df["shr2_tkfit_nhits_y"] = get_elm_from_vec_idx(shr_tkfit_nhits_y_v,shr2_id,0)
    df.loc[shr2clsr, 'shr_tkfit_dedx_U' ] = df["shr2_tkfit_dedx_u"]
    df.loc[shr2clsr, 'shr_tkfit_dedx_V' ] = df["shr2_tkfit_dedx_v"]
    df.loc[shr2clsr, 'shr_tkfit_dedx_Y' ] = df["shr2_tkfit_dedx_y"]
    df.loc[shr2clsr, 'shr_tkfit_nhits_U' ] = df['shr2_tkfit_nhits_u']
    df.loc[shr2clsr, 'shr_tkfit_nhits_V' ] = df['shr2_tkfit_nhits_v']
    df.loc[shr2clsr, 'shr_tkfit_nhits_Y' ] = df['shr2_tkfit_nhits_y']
    # trkfit
    shr_tkfit_nhits_v = up.array("shr_tkfit_nhits_v")
    df["shr2_tkfit_npointsvalid"] = get_elm_from_vec_idx(shr_tkfit_nhits_v,shr2_id,-9999.)
    df["shr2_tkfit_npoints"] = get_elm_from_vec_idx(pfnhits_v,shr2_id,-9999.)
    df.loc[shr2clsr,"shr_tkfit_npointsvalid"] = df["shr2_tkfit_npointsvalid"]
    df.loc[shr2clsr, 'shr_tkfit_npoints' ] = df["shr2_tkfit_npoints"]
    # subcluster
    pfpplanesubclusters_U_v = up.array("pfpplanesubclusters_U")
    pfpplanesubclusters_V_v = up.array("pfpplanesubclusters_V")
    pfpplanesubclusters_Y_v = up.array("pfpplanesubclusters_Y")
    df["shr2subclusters0"] = get_elm_from_vec_idx(pfpplanesubclusters_U_v,shr2_id,0)
    df["shr2subclusters1"] = get_elm_from_vec_idx(pfpplanesubclusters_V_v,shr2_id,0)
    df["shr2subclusters2"] = get_elm_from_vec_idx(pfpplanesubclusters_Y_v,shr2_id,0)
    df.loc[shr2clsr,"shrsubclusters0"] = df["shr2subclusters0"]
    df.loc[shr2clsr,"shrsubclusters1"] = df["shr2subclusters1"]
    df.loc[shr2clsr,"shrsubclusters2"] = df["shr2subclusters2"]
    # shrmoliereavg
    shr_moliere_avg_v = up.array("shr_moliere_avg_v")
    df["shr2_moliere_avg"] = get_elm_from_vec_idx(shr_moliere_avg_v,shr2_id,-9999.)
    df.loc[shr2clsr,"shrmoliereavg"] = df['shr2_moliere_avg']
    # trkshrhitdist2
    df.loc[shr2clsr,"trkshrhitdist2"] = df['tksh_distance']
    #
    return

def process_uproot(up,df):
    #
    trk_id = up.array('trk_id')-1 # I think we need this -1 to get the right result
    shr_id = up.array('shr_id')-1 # I think we need this -1 to get the right result
    #
    trk_llr_pid_v = up.array('trk_llr_pid_score_v')
    trk_calo_energy_y_v = up.array('trk_calo_energy_y_v')
    trk_energy_proton_v = up.array('trk_energy_proton_v')
    #
    trk_llr_pid_v_sel = get_elm_from_vec_idx(trk_llr_pid_v,trk_id)
    trk_calo_energy_y_sel = get_elm_from_vec_idx(trk_calo_energy_y_v,trk_id)
    trk_energy_proton_sel = get_elm_from_vec_idx(trk_energy_proton_v,trk_id)
    df['trkpid'] = trk_llr_pid_v_sel
    df['trackcaloenergy'] = trk_calo_energy_y_sel
    df['protonenergy'] = trk_energy_proton_sel
    trk_sce_start_x_v = up.array('trk_sce_start_x_v')
    trk_sce_start_y_v = up.array('trk_sce_start_y_v')
    trk_sce_start_z_v = up.array('trk_sce_start_z_v')
    trk_sce_end_x_v = up.array('trk_sce_end_x_v')
    trk_sce_end_y_v = up.array('trk_sce_end_y_v')
    trk_sce_end_z_v = up.array('trk_sce_end_z_v')
    df['shr_trk_sce_start_x'] = get_elm_from_vec_idx(trk_sce_start_x_v,shr_id)
    df['shr_trk_sce_start_y'] = get_elm_from_vec_idx(trk_sce_start_y_v,shr_id)
    df['shr_trk_sce_start_z'] = get_elm_from_vec_idx(trk_sce_start_z_v,shr_id)
    df['shr_trk_sce_end_x'] = get_elm_from_vec_idx(trk_sce_end_x_v,shr_id)
    df['shr_trk_sce_end_y'] = get_elm_from_vec_idx(trk_sce_end_y_v,shr_id)
    df['shr_trk_sce_end_z'] = get_elm_from_vec_idx(trk_sce_end_z_v,shr_id)
    df['shr_trk_len'] = distance(df['shr_trk_sce_start_x'],df['shr_trk_sce_start_y'],df['shr_trk_sce_start_z'], \
                                 df['shr_trk_sce_end_x'],  df['shr_trk_sce_end_y'],  df['shr_trk_sce_end_z'])
    df['mevcm'] = 1000 * df['shr_energy_tot_cali'] / df['shr_trk_len']
    #
    df["slclnhits"] = up.array("pfnhits").sum()
    df["slclnunhits"] = up.array("pfnunhits").sum()
    #
    trk_score_v = up.array("trk_score_v")
    shr_mask = (trk_score_v<0.5)
    trk_mask = (trk_score_v>0.5)
    df['n_tracks_tot'] = trk_mask.sum()
    df['n_showers_tot'] = shr_mask.sum()
    trk_len_v = up.array("trk_len_v")
    df["n_trks_gt10cm"] = (trk_len_v[trk_mask>=0.5]>10).sum()
    df["n_trks_gt25cm"] = (trk_len_v[trk_mask>=0.5]>25).sum()
    #
    pfnhits_v = up.array("pfnhits")
    trk_id_all = get_idx_from_vec_sort(-1,pfnhits_v,trk_mask) # this includes also uncontained tracks
    #
    shr_start_x_v   = up.array("shr_start_x_v")
    shr_start_y_v   = up.array("shr_start_y_v")
    shr_start_z_v   = up.array("shr_start_z_v")
    df["shr_start_x"] = get_elm_from_vec_idx(shr_start_x_v,shr_id)
    df["shr_start_y"] = get_elm_from_vec_idx(shr_start_y_v,shr_id)
    df["shr_start_z"] = get_elm_from_vec_idx(shr_start_z_v,shr_id)
    trk_start_x_v   = up.array("trk_start_x_v")
    trk_start_y_v   = up.array("trk_start_y_v")
    trk_start_z_v   = up.array("trk_start_z_v")
    df["trk1_start_x_alltk"] = get_elm_from_vec_idx(trk_start_x_v,trk_id_all)
    df["trk1_start_y_alltk"] = get_elm_from_vec_idx(trk_start_y_v,trk_id_all)
    df["trk1_start_z_alltk"] = get_elm_from_vec_idx(trk_start_z_v,trk_id_all)
    trk_dir_x_v = up.array("trk_dir_x_v")
    trk_dir_y_v = up.array("trk_dir_y_v")
    trk_dir_z_v = up.array("trk_dir_z_v")
    df["trk1_dir_x_alltk"] = get_elm_from_vec_idx(trk_dir_x_v,trk_id_all)
    df["trk1_dir_y_alltk"] = get_elm_from_vec_idx(trk_dir_y_v,trk_id_all)
    df["trk1_dir_z_alltk"] = get_elm_from_vec_idx(trk_dir_z_v,trk_id_all)
    #
    # tksh_distance and tksh_angle for track with most hits, regardless of containment
    #
    df['tk1sh1_distance_alltk'] = np.where(df['n_tracks_tot']==0,99999,
                                     distance(df['shr_start_x'],       df['shr_start_y'],       df['shr_start_z'],\
                                              df['trk1_start_x_alltk'],df['trk1_start_y_alltk'],df['trk1_start_z_alltk']))
    df["tk1sh1_angle_alltk"] = np.where(df['n_tracks_tot']==0,99999,
                                  cosAngleTwoVecs(df["trk1_dir_x_alltk"],df["trk1_dir_y_alltk"],df["trk1_dir_z_alltk"],\
                                                  df["shr_px"],          df["shr_py"],          df["shr_pz"]))

    # return # DAVIDC
    
    #
    # fix the 'subcluster' bug (in case of more than one shower, it comes from the one with least hits, not the one with most)
    # so we overwrite the dataframe column taking the correct value from the corrsponding vector branches
    #
    pfpplanesubclusters_U_v = up.array("pfpplanesubclusters_U")
    pfpplanesubclusters_V_v = up.array("pfpplanesubclusters_V")
    pfpplanesubclusters_Y_v = up.array("pfpplanesubclusters_Y")
    df["shrsubclusters0"] = get_elm_from_vec_idx(pfpplanesubclusters_U_v,shr_id,0)
    df["shrsubclusters1"] = get_elm_from_vec_idx(pfpplanesubclusters_V_v,shr_id,0)
    df["shrsubclusters2"] = get_elm_from_vec_idx(pfpplanesubclusters_Y_v,shr_id,0)
    #
    # do the best we can to get the right shr2_id
    #
    shr2_id_corr = up.array('shr2_id')-1 # I think we need this -1 to get the right result
    shr2_id_appr = get_idx_from_vec_sort(-2,pfnhits_v,shr_mask)
    shr2_id = np.where((shr2_id_corr>=0)&(shr2_id_corr<df['n_showers_tot']),shr2_id_corr,shr2_id_appr)
    #
    df["shr2subclusters0"] = get_elm_from_vec_idx(pfpplanesubclusters_U_v,shr2_id,0)
    df["shr2subclusters1"] = get_elm_from_vec_idx(pfpplanesubclusters_V_v,shr2_id,0)
    df["shr2subclusters2"] = get_elm_from_vec_idx(pfpplanesubclusters_Y_v,shr2_id,0)
    df['subcluster2tmp'] = df['shr2subclusters0'] + df['shr2subclusters1'] + df['shr2subclusters2']
    #
    df["shr2_start_x"] = get_elm_from_vec_idx(shr_start_x_v,shr2_id,-9999.)
    df["shr2_start_y"] = get_elm_from_vec_idx(shr_start_y_v,shr2_id,-9999.)
    df["shr2_start_z"] = get_elm_from_vec_idx(shr_start_z_v,shr2_id,-9999.)
    df["trk1_start_x"] = get_elm_from_vec_idx(trk_start_x_v,trk_id,-9999.)
    df["trk1_start_y"] = get_elm_from_vec_idx(trk_start_y_v,trk_id,-9999.)
    df["trk1_start_z"] = get_elm_from_vec_idx(trk_start_z_v,trk_id,-9999.)
    df['tk1sh2_distance'] = np.where((df['n_showers_contained']>1)&(df['n_tracks_contained']>0),\
                                     distance(df['shr2_start_x'], df['shr2_start_y'], df['shr2_start_z'],\
                                     df['trk1_start_x'],df['trk1_start_y'],df['trk1_start_z']),\
                                     9999.)
    #
    df['sh1sh2_distance'] = np.where(df['n_showers_contained']>1,\
                                     distance(df['shr2_start_x'], df['shr2_start_y'], df['shr2_start_z'],\
                                     df['shr_start_x'],df['shr_start_y'],df['shr_start_z']),\
                                     9999.)
    #
    df['shr2pid'] = get_elm_from_vec_idx(trk_llr_pid_v,shr2_id,9999.)
    df['shr2_score'] = get_elm_from_vec_idx(trk_score_v,shr2_id,9999.)
    #
    #df.drop(columns=['shr_start_x', 'shr_start_y', 'shr_start_z'])
    #df.drop(columns=['trk1_start_x_alltk', 'trk1_start_y_alltk', 'trk1_start_z_alltk'])
    #df.drop(columns=['trk1_dir_x_alltk', 'trk1_dir_y_alltk', 'trk1_dir_z_alltk'])
    #df.drop(columns=['shr2subclusters0', 'shr2subclusters1', 'shr2subclusters2'])
    #
    #pick_closest_shower(up,df)
    #
    return

def process_uproot_recoveryvars(up,df):
    #
    # data events where recovery matters should have shr2_id and trk2_id properly set
    #
    trk_id = up.array('trk_id')-1 # I think we need this -1 to get the right result
    shr_id = up.array('shr_id')-1 # I think we need this -1 to get the right result
    trk2_id = up.array('trk2_id')-1 # I think we need this -1 to get the right result
    shr2_id = up.array('shr2_id')-1 # I think we need this -1 to get the right result
    #
    shr_energy_y_v = up.array("shr_energy_y_v")
    df["trk2_energy"] = get_elm_from_vec_idx(shr_energy_y_v,trk2_id,-9999.)
    df["shr2_energy"] = get_elm_from_vec_idx(shr_energy_y_v,shr2_id,-9999.)
    #
    shr_start_x_v   = up.array("shr_start_x_v")
    shr_start_y_v   = up.array("shr_start_y_v")
    shr_start_z_v   = up.array("shr_start_z_v")
    df["shr1_start_x"] = get_elm_from_vec_idx(shr_start_x_v,shr_id,-9999.)
    df["shr2_start_x"] = get_elm_from_vec_idx(shr_start_x_v,shr2_id,-9999.)
    df["shr1_start_y"] = get_elm_from_vec_idx(shr_start_y_v,shr_id,-9999.)
    df["shr2_start_y"] = get_elm_from_vec_idx(shr_start_y_v,shr2_id,-9999.)
    df["shr1_start_z"] = get_elm_from_vec_idx(shr_start_z_v,shr_id,-9999.)
    df["shr2_start_z"] = get_elm_from_vec_idx(shr_start_z_v,shr2_id,-9999.)
    #
    df["shr12_start_dx"] = df["shr2_start_x"]-df["shr1_start_x"]
    df["shr12_start_dy"] = df["shr2_start_y"]-df["shr1_start_y"]
    df["shr12_start_dz"] = df["shr2_start_z"]-df["shr1_start_z"]
    #
    df["shr12_cos_p1_dstart"] = np.where((df['n_showers_contained']<2)|(df["shr2_energy"]<0)|(df["shr12_start_dx"]==0),-9999.,
                                   cosAngleTwoVecs(df["shr12_start_dx"],df["shr12_start_dy"],df["shr12_start_dz"],\
                                                   df["shr_px"],        df["shr_py"],        df["shr_pz"]))
    #
    trk_len_v = up.array("trk_len_v")
    df["trk1_len"] = get_elm_from_vec_idx(trk_len_v,trk_id,-9999.)
    df["trk2_len"] = get_elm_from_vec_idx(trk_len_v,trk2_id,-9999.)
    #
    trk_distance_v = up.array("trk_distance_v")
    df["trk1_distance"] = get_elm_from_vec_idx(trk_distance_v,trk_id,-9999.)
    df["trk2_distance"] = get_elm_from_vec_idx(trk_distance_v,trk2_id,-9999.)
    #
    trk_llr_pid_v = up.array('trk_llr_pid_score_v')
    df["trk1_llr_pid"] = get_elm_from_vec_idx(trk_llr_pid_v,trk_id,-9999.)
    df["trk2_llr_pid"] = get_elm_from_vec_idx(trk_llr_pid_v,trk2_id,-9999.)
    #
    pfnhits_v = up.array("pfnhits")
    df["trk1_nhits"] = get_elm_from_vec_idx(pfnhits_v,trk_id,-9999.)
    df["trk2_nhits"] = get_elm_from_vec_idx(pfnhits_v,trk2_id,-9999.)
    df["shr1_nhits"] = get_elm_from_vec_idx(pfnhits_v,shr_id,-9999.)
    df["shr2_nhits"] = get_elm_from_vec_idx(pfnhits_v,shr2_id,-9999.)
    #
    trk_start_x_v   = up.array("trk_start_x_v")
    trk_start_y_v   = up.array("trk_start_y_v")
    trk_start_z_v   = up.array("trk_start_z_v")
    df["trk1_start_x"] = get_elm_from_vec_idx(trk_start_x_v,trk_id,-9999.)
    df["trk2_start_x"] = get_elm_from_vec_idx(trk_start_x_v,trk2_id,-9999.)
    df["trk1_start_y"] = get_elm_from_vec_idx(trk_start_y_v,trk_id,-9999.)
    df["trk2_start_y"] = get_elm_from_vec_idx(trk_start_y_v,trk2_id,-9999.)
    df["trk1_start_z"] = get_elm_from_vec_idx(trk_start_z_v,trk_id,-9999.)
    df["trk2_start_z"] = get_elm_from_vec_idx(trk_start_z_v,trk2_id,-9999.)
    df['tk1sh1_distance'] = np.where((df['n_showers_contained']>0)&(df['n_tracks_contained']>0),\
                                     distance(df['shr_start_x'], df['shr_start_y'], df['shr_start_z'],\
                                              df['trk1_start_x'],df['trk1_start_y'],df['trk1_start_z']),\
                                     9999.)
    df['tk2sh1_distance'] = np.where((df['n_showers_contained']>0)&(df['n_tracks_contained']>1),\
                                     distance(df['shr_start_x'], df['shr_start_y'], df['shr_start_z'],\
                                     df['trk2_start_x'],df['trk2_start_y'],df['trk2_start_z']),\
                                     9999.)
    df['tk1tk2_distance'] = np.where(df['n_tracks_contained']>1,\
                                     distance(df['trk1_start_x'],df['trk1_start_y'],df['trk1_start_z'],\
                                     df['trk2_start_x'],df['trk2_start_y'],df['trk2_start_z']),\
                                     9999.)
    #
    trk_dir_x_v = up.array("trk_dir_x_v")
    trk_dir_y_v = up.array("trk_dir_y_v")
    trk_dir_z_v = up.array("trk_dir_z_v")
    df["trk1_dir_x"] = get_elm_from_vec_idx(trk_dir_x_v,trk_id,-9999.)
    df["trk2_dir_x"] = get_elm_from_vec_idx(trk_dir_x_v,trk2_id,-9999.)
    df["trk1_dir_y"] = get_elm_from_vec_idx(trk_dir_y_v,trk_id,-9999.)
    df["trk2_dir_y"] = get_elm_from_vec_idx(trk_dir_y_v,trk2_id,-9999.)
    df["trk1_dir_z"] = get_elm_from_vec_idx(trk_dir_z_v,trk_id,-9999.)
    df["trk2_dir_z"] = get_elm_from_vec_idx(trk_dir_z_v,trk2_id,-9999.)

    df["tk1sh1_angle"] = np.where((df['n_tracks_contained']<1)|(df['n_showers_contained']<1),-9999.,
                            cosAngleTwoVecs(df["trk1_dir_x"],df["trk1_dir_y"],df["trk1_dir_z"],\
                                            df["shr_px"],    df["shr_py"],    df["shr_pz"]))
    df["tk2sh1_angle"] = np.where((df['n_tracks_contained']<2)|(df['n_showers_contained']<1),-9999.,
                            cosAngleTwoVecs(df["trk2_dir_x"],df["trk2_dir_y"],df["trk2_dir_z"],\
                                            df["shr_px"],    df["shr_py"],    df["shr_pz"]))
    df["tk1tk2_angle"] = np.where(df['n_tracks_contained']<2,-9999.,
                            cosAngleTwoVecs(df["trk1_dir_x"],df["trk1_dir_y"],df["trk1_dir_z"],\
                                            df["trk2_dir_x"],df["trk2_dir_y"],df["trk2_dir_z"]))
    #
    # todo: update also other variables, not used in the selection
    #
    # try to recover cases where the 2nd shower is split from the main one
    # note: we do not remake the shower pfp, so we ignore differences on
    # shr_score, shr_tkfit_dedx_max, trkfit since they are negligible
    # note2: in principle this can be done for 0p as well, but we focus only on Np for now
    #
    df["is_shr2splt"] = np.zeros_like(df["n_tracks_contained"])
    shr2splt = ((df["n_tracks_contained"]>0) & (df["n_showers_contained"]>1) &\
                (df['shr12_cos_p1_dstart'] > 0.95) & (df['tk1sh2_distance'] > 60) &\
                (df['shr_score']<0.1) & ((df["shrsubclusters0"]+df["shrsubclusters1"]+df["shrsubclusters2"])>3))
    df.loc[shr2splt, 'is_shr2splt' ] = 1
    df.loc[shr2splt, 'n_showers_contained' ] = 1 #assume this happens to nues only! previously: = df["n_showers_contained"]-1
    pfpplanesubclusters_U_v = up.array("pfpplanesubclusters_U")
    pfpplanesubclusters_V_v = up.array("pfpplanesubclusters_V")
    pfpplanesubclusters_Y_v = up.array("pfpplanesubclusters_Y")
    df["shr2subclusters0"] = get_elm_from_vec_idx(pfpplanesubclusters_U_v,shr2_id,0)
    df["shr2subclusters1"] = get_elm_from_vec_idx(pfpplanesubclusters_V_v,shr2_id,0)
    df["shr2subclusters2"] = get_elm_from_vec_idx(pfpplanesubclusters_Y_v,shr2_id,0)
    df.loc[shr2splt, 'shrsubclusters0' ] = df["shrsubclusters0"] + df["shr2subclusters0"]
    df.loc[shr2splt, 'shrsubclusters1' ] = df["shrsubclusters1"] + df["shr2subclusters1"]
    df.loc[shr2splt, 'shrsubclusters2' ] = df["shrsubclusters2"] + df["shr2subclusters2"]
    df.loc[shr2splt & (df["shr1shr2moliereavg"]>0), 'shrmoliereavg' ] = df["shr1shr2moliereavg"]
    #
    # try to recover cases where the leading track is spurious (more than 30 cm away from nu vtx)
    # note: we redefine all track-related variables from trk2 (except pt and p for now),
    # and remove the contribution of trk1 from hit counting and energy calculation
    #
    df["is_trk1bad"] = np.zeros_like(df["n_tracks_contained"])
    trk1bad = ((df["n_tracks_contained"]>1) & (df['trk_distance'] > 30.) & (df["is_shr2splt"]==0))
    df.loc[trk1bad, 'is_trk1bad' ] = 1
    df.loc[trk1bad, 'trkpid' ] = df["trk2_llr_pid"]
    df.loc[trk1bad, 'tksh_distance' ] = df["tk2sh1_distance"]
    df.loc[trk1bad, 'tksh_angle' ] = df["tk2sh1_angle"]
    df.loc[trk1bad, 'hits_ratio' ] = df["shr_hits_tot"]/(df["shr_hits_tot"]+df["trk_hits_tot"]-df["trk1_nhits"])
    df.loc[trk1bad, 'trk_len' ] = df["trk2_len"]
    df.loc[trk1bad, 'trk_distance' ] = df["trk2_distance"]
    trk_score_v = up.array("trk_score_v")
    df["trk2_score"] = get_elm_from_vec_idx(trk_score_v,trk2_id,-9999.)
    trk_energy_proton_v = up.array('trk_energy_proton_v')
    df["trk2_protonenergy"] = get_elm_from_vec_idx(trk_energy_proton_v,trk2_id,-9999.)
    trk_theta_v = up.array("trk_theta_v")
    df["trk2_theta"] = get_elm_from_vec_idx(trk_theta_v,trk2_id,-9999.)
    trk_phi_v = up.array("trk_phi_v")
    df["trk2_phi"] = get_elm_from_vec_idx(trk_phi_v,trk2_id,-9999.)
    df.loc[trk1bad, 'trk_score' ] = df["trk2_score"]
    df.loc[trk1bad, 'protonenergy' ] = df["trk2_protonenergy"]
    df.loc[trk1bad, 'trk_theta' ] = df["trk2_theta"]
    df.loc[trk1bad, 'trk_phi' ] = df["trk2_phi"]
    df.loc[trk1bad, 'trkshrhitdist2' ] = df["trk2shrhitdist2"]
    df.loc[trk1bad, 'n_tracks_contained' ] = df["n_tracks_contained"]-1
    df.loc[trk1bad, 'trk_energy_tot'] = df["trk_energy_tot"]-df["trk_energy"]
    # note: we should redefine also pt, p
    #
    # try to recover cases where the 2nd track is actually the start of the shower
    # we need to redefine almost all shower variables (including dedx, which is tricky)
    #
    df["is_trk2srtshr"] = np.zeros_like(df["n_tracks_contained"])
    trk2srtshr = ((df["n_tracks_contained"]>1) & (df['tk2sh1_angle']>0.98) & (df['tk1tk2_distance']<df['tksh_distance']) & \
                  (df['shr_score']<0.1) & (df["is_shr2splt"]==0) & (df["is_trk1bad"]==0))
    df.loc[trk2srtshr, 'is_trk2srtshr' ] = 1
    #
    shr_tkfit_dedx_u_v = up.array("shr_tkfit_dedx_u_v")
    shr_tkfit_dedx_v_v = up.array("shr_tkfit_dedx_v_v")
    shr_tkfit_dedx_y_v = up.array("shr_tkfit_dedx_y_v")
    shr_tkfit_nhits_u_v = up.array("shr_tkfit_dedx_nhits_u_v")
    shr_tkfit_nhits_v_v = up.array("shr_tkfit_dedx_nhits_v_v")
    shr_tkfit_nhits_y_v = up.array("shr_tkfit_dedx_nhits_y_v")
    df["trk2_tkfit_dedx_u"] = get_elm_from_vec_idx(shr_tkfit_dedx_u_v,trk2_id,-9999.)
    df["trk2_tkfit_dedx_v"] = get_elm_from_vec_idx(shr_tkfit_dedx_v_v,trk2_id,-9999.)
    df["trk2_tkfit_dedx_y"] = get_elm_from_vec_idx(shr_tkfit_dedx_y_v,trk2_id,-9999.)
    df["trk2_tkfit_nhits_u"] = get_elm_from_vec_idx(shr_tkfit_nhits_u_v,trk2_id,0)
    df["trk2_tkfit_nhits_v"] = get_elm_from_vec_idx(shr_tkfit_nhits_v_v,trk2_id,0)
    df["trk2_tkfit_nhits_y"] = get_elm_from_vec_idx(shr_tkfit_nhits_y_v,trk2_id,0)
    df["trk2_tkfit_nhits_tot"] = df["trk2_tkfit_nhits_u"]+df["trk2_tkfit_nhits_v"]+df["trk2_tkfit_nhits_y"]    
    df["trk2subclusters0"] = get_elm_from_vec_idx(pfpplanesubclusters_U_v,trk2_id,0)
    df["trk2subclusters1"] = get_elm_from_vec_idx(pfpplanesubclusters_V_v,trk2_id,0)
    df["trk2subclusters2"] = get_elm_from_vec_idx(pfpplanesubclusters_Y_v,trk2_id,0)
    #
    df.loc[trk2srtshr, 'tksh_distance' ] = df["tk1tk2_distance"]
    df.loc[trk2srtshr, 'tksh_angle' ] = df["tk1tk2_angle"]
    df.loc[trk2srtshr & (df["trk2_tkfit_nhits_tot"]>0), 'shr_tkfit_dedx_U' ] = df["trk2_tkfit_dedx_u"]
    df.loc[trk2srtshr & (df["trk2_tkfit_nhits_tot"]>0), 'shr_tkfit_dedx_V' ] = df["trk2_tkfit_dedx_v"]
    df.loc[trk2srtshr & (df["trk2_tkfit_nhits_tot"]>0), 'shr_tkfit_dedx_Y' ] = df["trk2_tkfit_dedx_y"]
    df.loc[trk2srtshr & (df["trk2_tkfit_nhits_tot"]>0), 'shr_tkfit_nhits_U' ] = df['trk2_tkfit_nhits_u']
    df.loc[trk2srtshr & (df["trk2_tkfit_nhits_tot"]>0), 'shr_tkfit_nhits_V' ] = df['trk2_tkfit_nhits_v']
    df.loc[trk2srtshr & (df["trk2_tkfit_nhits_tot"]>0), 'shr_tkfit_nhits_Y' ] = df['trk2_tkfit_nhits_y']
    df.loc[trk2srtshr, 'hits_ratio' ] = (df["shr_hits_tot"]+df["trk2_nhits"])/(df["shr_hits_tot"]+df["trk_hits_tot"])
    #
    df.loc[trk2srtshr, 'shr_tkfit_npointsvalid' ] = df["shr_tkfit_npointsvalid"] + df["trk2_nhits"] #patched!
    # other option... taking the track fit npoints for both (results do not change)
    #shr_tkfit_nhits_v = up.array("shr_tkfit_nhits_v")
    #df["trk2_tkfit_npointsvalid"] = get_elm_from_vec_idx(shr_tkfit_nhits_v,trk2_id,-9999.)
    #df.loc[trk2srtshr, 'shr_tkfit_npointsvalid' ] = df["shr_tkfit_npointsvalid"] + df["trk2_tkfit_npointsvalid"]
    #df.loc[trk2srtshr, 'shr_tkfit_npoints' ] = df["shr_tkfit_npoints"] + df["trk2_nhits"]
    #
    df.loc[trk2srtshr & (df["trk1trk2hitdist2"]>0) & (df["trkshrhitdist2"]>0) & (df["trk1trk2hitdist2"]<df["trkshrhitdist2"]), 'trkshrhitdist2' ] = df["trk1trk2hitdist2"]
    df.loc[trk2srtshr & (df["trk1trk2hitdist2"]>0) & (df["trkshrhitdist2"]<0), 'trkshrhitdist2' ] = df["trk1trk2hitdist2"]
    df.loc[trk2srtshr, 'shrsubclusters0' ] = df["shrsubclusters0"] + df["trk2subclusters0"]
    df.loc[trk2srtshr, 'shrsubclusters1' ] = df["shrsubclusters1"] + df["trk2subclusters1"]
    df.loc[trk2srtshr, 'shrsubclusters2' ] = df["shrsubclusters2"] + df["trk2subclusters2"]
    df.loc[trk2srtshr & (df["shr1trk2moliereavg"]>0), 'shrmoliereavg' ] = df["shr1trk2moliereavg"]
    df.loc[trk2srtshr, 'n_tracks_contained' ] = df["n_tracks_contained"]-1
    df.loc[trk2srtshr, 'trk_energy_tot'] = df["trk_energy_tot"]-df["trk2_protonenergy"]
    df.loc[trk2srtshr & (df["trk2_energy"]<0.), "trk2_energy"] = 0.
    df["trk2_energy_cali"] = 0.001 * df["trk2_energy"] * df["shr_energy_tot_cali"] / df["shr_energy_tot"]
    df.loc[trk2srtshr, 'shr_energy_tot_cali'] = df["shr_energy_tot_cali"]+df["trk2_energy_cali"]
    #
    # try to recover cases where the 2nd shower is actually an attached proton
    #
    df["is_shr2prtn"] = np.zeros_like(df["n_tracks_contained"])
    shr2prtn = ((df["n_showers_contained"]>1) & (df['tk1sh2_distance'] < 6.0) & (df["subcluster2tmp"]<=4) & (df["shr2pid"]<0.02))
    df.loc[shr2prtn, 'is_shr2prtn' ] = 1
    df.loc[shr2prtn, 'n_showers_contained' ] = df["n_showers_contained"]-1
    df.loc[shr2prtn, 'n_tracks_contained' ] = df["n_tracks_contained"]+1
    df["shr2_protonenergy"] = get_elm_from_vec_idx(trk_energy_proton_v,shr2_id,-9999.)
    df.loc[shr2prtn, 'trk_energy_tot'] = df["trk_energy_tot"]+df["shr2_protonenergy"]
    df.loc[shr2prtn & (df["shr2_energy"]<0.), "shr2_energy"] = 0.
    df["shr2_energy_cali"] = 0.001 * df["shr2_energy"] * df["shr_energy_tot_cali"] / df["shr_energy_tot"]
    df.loc[shr2prtn, 'shr_energy_tot_cali'] = df["shr_energy_tot_cali"]-df["trk2_energy_cali"]
    #
    # try to recover cases where the leading track is embedded in the shower
    # todo: check that the two overlap, i.e. the shower is not downstream the track
    # todo: use distance/angle/dedx from the object closest to trk2
    # todo: in principle we should update also moliere angle and subcluster
    # FOR NOW WE JUST TAG THEM AND DO NOT TRY TO RECOVER
    #
    df["is_trk1embd"] = np.zeros_like(df["n_tracks_contained"])
    trk1embd = ((df["n_tracks_contained"]>1) & (df['tksh_angle'] > 0.99) & (df["is_trk1bad"]==0))
    df.loc[trk1embd, 'is_trk1embd' ] = 1
    #df.loc[trk1embd, 'trkpid' ] = df["trk2_llr_pid"]
    #df.loc[trk1embd, 'tksh_distance' ] = df["tk2sh1_distance"]
    #df.loc[trk1embd, 'tksh_angle' ] = df["tk2sh1_angle"]
    #df.loc[trk1embd, 'hits_ratio' ] = (df["shr_hits_tot"]+df["trk1_nhits"])/(df["shr_hits_tot"]+df["trk_hits_tot"])
    #df.loc[trk1embd, 'trkshrhitdist2' ] = df["tk2sh1_distance"] #patched!
    #df.loc[trk1embd, 'n_tracks_contained' ] = df["n_tracks_contained"]-1
    #
    # Let's save memory by dropping some stuff we just used and won't use anymore
    #
    df.drop(columns=['shr1_start_x', 'shr1_start_y', 'shr1_start_z'])
    df.drop(columns=['shr2_start_x', 'shr2_start_y', 'shr2_start_z'])
    df.drop(columns=['shr12_start_dx', 'shr12_start_dy', 'shr12_start_dz'])
    #df.drop(columns=['shr2_energy'])
    df.drop(columns=['trk1_len', 'trk2_len'])
    df.drop(columns=['trk1_distance', 'trk2_distance'])
    df.drop(columns=['trk1_llr_pid', 'trk2_llr_pid'])
    df.drop(columns=['trk1_nhits', 'trk2_nhits'])
    df.drop(columns=['trk1_start_x', 'trk1_start_y', 'trk1_start_z'])
    df.drop(columns=['trk2_start_x', 'trk2_start_y', 'trk2_start_z'])
    df.drop(columns=['trk1_dir_x', 'trk1_dir_y', 'trk1_dir_z'])
    df.drop(columns=['trk2_dir_x', 'trk2_dir_y', 'trk2_dir_z'])
    df.drop(columns=['shr2subclusters0', 'shr2subclusters1', 'shr2subclusters2'])
    df.drop(columns=['trk2_score', 'trk2_protonenergy'])
    df.drop(columns=['trk2_theta', 'trk2_phi'])
    df.drop(columns=['trk2_tkfit_dedx_u', 'trk2_tkfit_dedx_v', 'trk2_tkfit_dedx_y'])
    df.drop(columns=['trk2_tkfit_nhits_u', 'trk2_tkfit_nhits_v', 'trk2_tkfit_nhits_y'])
    df.drop(columns=['trk2_tkfit_nhits_tot'])
    df.drop(columns=['trk2subclusters0', 'trk2subclusters1', 'trk2subclusters2'])
    df.drop(columns=['trk2_energy', 'trk2_energy_cali'])
    #
    return


def process_uproot_numu(up,df):
    #
    trk_llr_pid_v = up.array("trk_llr_pid_score_v")
    trk_score_v = up.array("trk_score_v")
    trk_len_v   = up.array('trk_len_v')
    trk_end_x_v = up.array('trk_sce_end_x_v')
    trk_end_y_v = up.array('trk_sce_end_y_v')
    trk_end_z_v = up.array('trk_sce_end_z_v')
    trk_start_x_v = up.array('trk_sce_start_x_v')
    trk_start_y_v = up.array('trk_sce_start_y_v')
    trk_start_z_v = up.array('trk_sce_start_z_v')
    trk_energy_proton_v = up.array('trk_energy_proton_v') # range-based proton kinetic energy
    trk_range_muon_mom_v   = up.array('trk_range_muon_mom_v')  # range-based muon momentum
    trk_mcs_muon_mom_v     = up.array('trk_mcs_muon_mom_v')
    trk_theta_v        = up.array('trk_theta_v')
    trk_phi_v        = up.array('trk_phi_v')
    pfp_generation_v = up.array('pfp_generation_v')
    trk_distance_v  = up.array('trk_distance_v')
    trk_calo_energy_y_v = up.array('trk_calo_energy_y_v')
    
    #trk_dir_x_v = up.array('trk_dir_x_v')
    #trk_dir_y_v = up.array('trk_dir_y_v')
    #trk_dir_z_v = up.array('trk_dir_z_v')
    
    trk_mask = (trk_score_v>0.0)

    df["trk1_score"] = awkward.fromiter([vec[vid.argsort()[-1]] if len(vid)>0 else -9999. for vec,vid in zip(trk_score_v[trk_mask],trk_len_v[trk_mask])])
    df["trk1_end_x"] = awkward.fromiter([vec[vid.argsort()[-1]] if len(vid)>0 else -9999. for vec,vid in zip(trk_end_x_v[trk_mask],trk_len_v[trk_mask])])
    df["trk1_end_y"] = awkward.fromiter([vec[vid.argsort()[-1]] if len(vid)>0 else -9999. for vec,vid in zip(trk_end_y_v[trk_mask],trk_len_v[trk_mask])])
    df["trk1_end_z"] = awkward.fromiter([vec[vid.argsort()[-1]] if len(vid)>0 else -9999. for vec,vid in zip(trk_end_z_v[trk_mask],trk_len_v[trk_mask])])
    df["trk1_beg_x"] = awkward.fromiter([vec[vid.argsort()[-1]] if len(vid)>0 else -9999. for vec,vid in zip(trk_start_x_v[trk_mask],trk_len_v[trk_mask])])
    df["trk1_beg_y"] = awkward.fromiter([vec[vid.argsort()[-1]] if len(vid)>0 else -9999. for vec,vid in zip(trk_start_y_v[trk_mask],trk_len_v[trk_mask])])
    df["trk1_beg_z"] = awkward.fromiter([vec[vid.argsort()[-1]] if len(vid)>0 else -9999. for vec,vid in zip(trk_start_z_v[trk_mask],trk_len_v[trk_mask])])
    df["trk1_len"] = awkward.fromiter([vec[vid.argsort()[-1]] if len(vid)>0 else -9999. for vec,vid in zip(trk_len_v[trk_mask],trk_len_v[trk_mask])])
    df["trk1_pid"] = awkward.fromiter([vec[vid.argsort()[-1]] if len(vid)>0 else -9999. for vec,vid in zip(trk_llr_pid_v[trk_mask],trk_len_v[trk_mask])])
    df["rk1_range_proton"] = awkward.fromiter([vec[vid.argsort()[-1]] if len(vid)>0 else -9999. for vec,vid in zip(trk_energy_proton_v[trk_mask],trk_len_v[trk_mask])])
    df["trk1_calo"]    = awkward.fromiter([vec[vid.argsort()[-1]] if len(vid)>0 else -9999. for vec,vid in zip(trk_calo_energy_y_v[trk_mask],trk_len_v[trk_mask])])
    df["trk1_range_muon"] = awkward.fromiter([vec[vid.argsort()[-1]] if len(vid)>0 else -9999. for vec,vid in zip(trk_range_muon_mom_v[trk_mask],trk_len_v[trk_mask])])
    df["trk1_mcs_muon"]   = awkward.fromiter([vec[vid.argsort()[-1]] if len(vid)>0 else -9999. for vec,vid in zip(trk_mcs_muon_mom_v[trk_mask],trk_len_v[trk_mask])])
    df["trk1_theta"] = np.cos(awkward.fromiter([vec[vid.argsort()[-1]] if len(vid)>0 else -9999. for vec,vid in zip(trk_theta_v[trk_mask],trk_len_v[trk_mask])]))
    df["trk1_phi"]   = awkward.fromiter([vec[vid.argsort()[-1]] if len(vid)>0 else -9999. for vec,vid in zip(trk_phi_v[trk_mask],trk_len_v[trk_mask])])

    # 2nd longest track
    df["trk2_len"] = awkward.fromiter([vec[vid.argsort()[-2]] if len(vid)>1 else -9999. for vec,vid in zip(trk_len_v[trk_mask],trk_len_v[trk_mask])])
    df["trk2_pid"] = awkward.fromiter([vec[vid.argsort()[-2]] if len(vid)>1 else -9999. for vec,vid in zip(trk_llr_pid_v[trk_mask],trk_len_v[trk_mask])])
    df["trk2_range_proton"] = awkward.fromiter([vec[vid.argsort()[-2]] if len(vid)>1 else -9999. for vec,vid in zip(trk_energy_proton_v[trk_mask],trk_len_v[trk_mask])])
    df["trk2_calo"]    = awkward.fromiter([vec[vid.argsort()[-2]] if len(vid)>1 else -9999. for vec,vid in zip(trk_calo_energy_y_v[trk_mask],trk_len_v[trk_mask])])
    df["trk2_range_muon"] = awkward.fromiter([vec[vid.argsort()[-2]] if len(vid)>1 else -9999. for vec,vid in zip(trk_range_muon_mom_v[trk_mask],trk_len_v[trk_mask])])
    df["trk2_mcs_muon"]   = awkward.fromiter([vec[vid.argsort()[-2]] if len(vid)>1 else -9999. for vec,vid in zip(trk_mcs_muon_mom_v[trk_mask],trk_len_v[trk_mask])])
    df["trk2_theta"] = np.cos(awkward.fromiter([vec[vid.argsort()[-2]] if len(vid)>1 else -9999. for vec,vid in zip(trk_theta_v[trk_mask],trk_len_v[trk_mask])]))
    df["trk2_phi"]   = awkward.fromiter([vec[vid.argsort()[-2]] if len(vid)>1 else -9999. for vec,vid in zip(trk_phi_v[trk_mask],trk_len_v[trk_mask])])
    
    # get element-wise reconstructed neutrino energy (for each index the value will be the neutrino energy assuming the track at that index is the muon)
    df['trk_energy_tot'] = trk_energy_proton_v.sum()
    muon_energy_correction_v = np.sqrt(trk_range_muon_mom_v**2 + 0.105**2) - trk_energy_proton_v
    # get element-wise MCS consistency
    muon_mcs_consistency_v    = ( (trk_mcs_muon_mom_v - trk_range_muon_mom_v) / trk_range_muon_mom_v )
    muon_calo_consistency_v   = ( (trk_calo_energy_y_v - trk_range_muon_mom_v) / trk_range_muon_mom_v )
    proton_calo_consistency_v = ( (trk_calo_energy_y_v * 0.001 - trk_energy_proton_v) / trk_energy_proton_v )

    shr_mask = (trk_score_v<0.5)
    trk_mask = (trk_score_v>0.5)
    
    muon_candidate_idx = get_idx_from_vec_sort(-1,trk_len_v,trk_mask)
    
    df["muon_candidate_length"]  = get_elm_from_vec_idx(trk_len_v,muon_candidate_idx)
    df["muon_candidate_score"]   = get_elm_from_vec_idx(trk_score_v,muon_candidate_idx)
    df["muon_candidate_pid"]     = get_elm_from_vec_idx(trk_llr_pid_v,muon_candidate_idx)
    df["muon_candidate_distance"]= get_elm_from_vec_idx(trk_distance_v,muon_candidate_idx)
    df["muon_candidate_gen"]     = get_elm_from_vec_idx(pfp_generation_v,muon_candidate_idx)
    df["muon_candidate_mcs"]     = get_elm_from_vec_idx(muon_mcs_consistency_v,muon_candidate_idx)
    df["muon_candidate_start_x"] = get_elm_from_vec_idx(trk_start_x_v,muon_candidate_idx)
    df["muon_candidate_start_y"] = get_elm_from_vec_idx(trk_start_y_v,muon_candidate_idx)
    df["muon_candidate_start_z"] = get_elm_from_vec_idx(trk_start_z_v,muon_candidate_idx)
    df["muon_candidate_end_x"]   = get_elm_from_vec_idx(trk_end_x_v,muon_candidate_idx)
    df["muon_candidate_end_y"]   = get_elm_from_vec_idx(trk_end_y_v,muon_candidate_idx)
    df["muon_candidate_end_z"]   = get_elm_from_vec_idx(trk_end_z_v,muon_candidate_idx)
    
    df["trk1_muon_mcs_consistency"]    = awkward.fromiter([vec[vid.argsort()[-1]] if len(vid)>0 else -9999. for vec,vid in zip(muon_mcs_consistency_v[trk_mask] ,trk_len_v[trk_mask])])
    df["trk1_muon_calo_consistency"]   = awkward.fromiter([vec[vid.argsort()[-1]] if len(vid)>0 else -9999. for vec,vid in zip(muon_calo_consistency_v[trk_mask],trk_len_v[trk_mask])])
    df["trk2_proton_calo_consistency"] = awkward.fromiter([vec[vid.argsort()[-2]] if len(vid)>1 else -9999. for vec,vid in zip(proton_calo_consistency_v[trk_mask],trk_len_v[trk_mask])])
    
    # apply numu selection as defined by Ryan
    trk_score_v = up.array("trk_score_v")
    muon_mask = (trk_score_v>0.8) & (trk_llr_pid_v > 0.2) \
                & (trk_start_x_v > 5.) & (trk_start_x_v < 251.) & (trk_end_x_v > 5.) & (trk_end_x_v < 251.) \
                & (trk_start_y_v > -110.) & (trk_start_y_v < 110.) & (trk_end_y_v > -110.) & (trk_end_y_v < 110.) \
                & (trk_start_z_v > 20.) & (trk_start_z_v < 986.) & (trk_end_z_v > 20.) & (trk_end_z_v < 986.) \
                & (trk_len_v > 10) & (trk_distance_v < 4.) & (pfp_generation_v == 2) \
                & ( ( (trk_mcs_muon_mom_v - trk_range_muon_mom_v) / trk_range_muon_mom_v ) > -0.5 ) \
                & ( ( (trk_mcs_muon_mom_v - trk_range_muon_mom_v) / trk_range_muon_mom_v ) < 0.5 )

    contained_track_mask = (trk_start_x_v > 5.) & (trk_start_x_v < 251.) & (trk_end_x_v > 5.) & (trk_end_x_v < 251.) \
                           & (trk_start_y_v > -110.) & (trk_start_y_v < 110.) & (trk_end_y_v > -110.) & (trk_end_y_v < 110.) \
                           & (trk_start_z_v > 20.) & (trk_start_z_v < 986.) & (trk_end_z_v > 20.) & (trk_end_z_v < 986.) \
                           & (trk_score_v>0.5)

    #p_v = up.array("pfnhits")
    muon_idx = get_idx_from_vec_sort(-1,trk_len_v,muon_mask)

    df["muon_length"] = get_elm_from_vec_idx(trk_len_v,muon_idx)
    df["muon_momentum"] = get_elm_from_vec_idx(trk_range_muon_mom_v,muon_idx)
    df['muon_phi']    = get_elm_from_vec_idx(trk_phi_v,muon_idx)
    df['muon_theta']  = get_elm_from_vec_idx(np.cos(trk_theta_v),muon_idx)
    df['muon_proton_energy'] = get_elm_from_vec_idx(np.cos(trk_energy_proton_v),muon_idx) 
    df['muon_energy'] = np.sqrt( df['muon_momentum']**2 + 0.105**2 )
    #df['neutrino_energy'] = df['trk_energy_tot'] + df['muon_energy'] - df['muon_proton_energy']
    df['neutrino_energy'] = df['trk_energy_tot'] + get_elm_from_vec_idx(muon_energy_correction_v,muon_idx)
    df['muon_mcs_consistency'] = get_elm_from_vec_idx(muon_mcs_consistency_v,muon_idx)
    
    trk_score_v = up.array("trk_score_v")
    df['n_muons_tot'] = muon_mask.sum()
    df['n_tracks_tot'] = trk_mask.sum()
    df['n_tracks_contained'] = contained_track_mask.sum()
    df['n_showers_tot'] = shr_mask.sum()    
    
    #df["trk1_dir_x"] = awkward.fromiter([vec[vid.argsort()[-1]] if len(vid)>0 else -9999. for vec,vid in zip(trk_dir_x_v[trk_mask],trk_len_v[trk_mask])])
    #df["trk1_dir_y"] = awkward.fromiter([vec[vid.argsort()[-1]] if len(vid)>0 else -9999. for vec,vid in zip(trk_dir_y_v[trk_mask],trk_len_v[trk_mask])])
    #df["trk1_dir_z"] = awkward.fromiter([vec[vid.argsort()[-1]] if len(vid)>0 else -9999. for vec,vid in zip(trk_dir_z_v[trk_mask],trk_len_v[trk_mask])])
    return

def process_uproot_eta(up,df):
    #
    trk_score_v = up.array("trk_score_v")
    shr_mask = (trk_score_v<0.5)
    #df['n_tracks_tot'] = trk_mask.sum()
    df['n_showers_tot'] = shr_mask.sum()


def get_variables():

    VARDICT = {}
    
    VARIABLES = [
        "nu_pdg", "slpdg", "backtracked_pdg", #"trk_score_v", 
        "category", "ccnc",
        #"NeutrinoEnergy0","NeutrinoEnergy1","NeutrinoEnergy2",
        "run","sub","evt",
        "CosmicIP","CosmicDirAll3D","CosmicIPAll3D",
        #"nu_flashmatch_score","best_cosmic_flashmatch_score","best_obviouscosmic_flashmatch_score",
        "flash_pe",
        "trk_llr_pid_score_v", # trk-PID score
        "_opfilter_pe_beam", "_opfilter_pe_veto", # did the event pass the common optical filter (for MC only)
        "reco_nu_vtx_sce_x","reco_nu_vtx_sce_y","reco_nu_vtx_sce_z",
        "nproton", "nu_e", 
        #"hits_u", "hits_v", "hits_y", 
        "nproton", "mc_pdg", "slnunhits", "slnhits", "true_e_visible",
        "npi0","npion","pion_e","muon_e","pi0truth_elec_etot",
        "pi0_e", "evnunhits", "nslice", "interaction",
        "slclustfrac", "reco_nu_vtx_x", "reco_nu_vtx_y", "reco_nu_vtx_z",
        #"trk_sce_start_x_v","trk_sce_start_y_v","trk_sce_start_z_v",
        #"trk_sce_end_x_v","trk_sce_end_y_v","trk_sce_end_z_v",
        #"trk_start_x_v","trk_start_z_v","trk_start_z_v",
        "topological_score",
        "isVtxInFiducial",
        "theta", # angle between incoming and outgoing leptons in radians
        #"nu_decay_mode","nu_hadron_pdg","nu_parent_pdg", # flux truth info
        #"shr_energy_tot_cali","selected","n_showers_contained",  # only if CC0piNp variables are saved!
    ]

    VARDICT['VARIABLES'] = VARIABLES
    
    CRTVARS = ["crtveto","crthitpe","_closestNuCosmicDist"]

    VARDICT['CRTVARS'] = CRTVARS
    
    WEIGHTS = ["weightSpline","weightTune","weightSplineTimesTune","nu_decay_mode",
               'knobRPAup','knobRPAdn',
               'knobCCMECup','knobCCMECdn',
               'knobAxFFCCQEup','knobAxFFCCQEdn',
               'knobVecFFCCQEup','knobVecFFCCQEdn',
               'knobDecayAngMECup','knobDecayAngMECdn',
               'knobThetaDelta2Npiup','knobThetaDelta2Npidn']

    VARDICT['WEIGHTS'] = WEIGHTS
    
    WEIGHTSLEE = ["weightSpline","weightTune","weightSplineTimesTune","nu_decay_mode","leeweight"]

    VARDICT['WEIGHTSLEE'] = WEIGHTSLEE
    
    SYSTVARS = ["weightsGenie", "weightsFlux", "weightsReint"]

    VARDICT['SYSTVARS'] = SYSTVARS
    
    MCFVARS = ["mcf_nu_e","mcf_lep_e","mcf_actvol","mcf_nmm","mcf_nmp","mcf_nem","mcf_nep","mcf_np0","mcf_npp",
               "mcf_npm","mcf_mcshr_elec_etot","mcf_pass_ccpi0","mcf_pass_ncpi0",
               "mcf_pass_ccnopi","mcf_pass_ncnopi","mcf_pass_cccpi","mcf_pass_nccpi"]

    VARDICT['MCFVARS'] = MCFVARS
    
    NUEVARS = ["shr_dedx_Y", "shr_bkt_pdg", "shr_theta","shr_pfp_id_v",
               "shr_tkfit_dedx_U","shr_tkfit_dedx_V","shr_tkfit_dedx_Y",
               "shr_tkfit_gap10_dedx_U","shr_tkfit_gap10_dedx_V","shr_tkfit_gap10_dedx_Y",
               "shr_tkfit_2cm_dedx_U","shr_tkfit_2cm_dedx_V","shr_tkfit_2cm_dedx_Y",
               "shrmoliereavg","shrmoliererms","shr_energy_tot_cali","n_showers_contained","selected",
               "shr_tkfit_npointsvalid","shr_tkfit_npoints", # fitted vs. all hits for shower
               "shrclusfrac0","shrclusfrac1","shrclusfrac2", # track-fitted hits / all hits
               "trkshrhitdist2", "trkshrhitdist0","trkshrhitdist1", #distance between track and shower in 2D
               "shrsubclusters0","shrsubclusters1","shrsubclusters2", # number of sub-clusters in shower
               "secondshower_U_nhit","secondshower_U_vtxdist","secondshower_U_dot","secondshower_U_dir","shrclusdir0",
               "secondshower_V_nhit","secondshower_V_vtxdist","secondshower_V_dot","secondshower_V_dir","shrclusdir1",
               "secondshower_Y_nhit","secondshower_Y_vtxdist","secondshower_Y_dot","secondshower_Y_dir","shrclusdir2",
               "shrMCSMom","DeltaRMS2h","shrPCA1CMed_5cm","CylFrac2h_1cm",
               "shr_hits_tot", "shr_hits_u_tot", "shr_hits_v_tot", "shr_hits_y_tot",
               "shr_theta_v","shr_phi_v","shr_energy_y_v",
               "shr_start_x_v","shr_start_z_v","shr_start_z_v",
               "shr_tkfit_dedx_U", "shr_tkfit_dedx_V", "trk_bkt_pdg",  
               "shr_energy", "shr_dedx_U", "shr_dedx_V", "shr_phi", "trk_phi", "trk_theta",
               "shr_distance", "trk_distance",
               "matched_E", "shr_bkt_E", "trk_bkt_E",
               "shr_tkfit_nhits_Y","shr_tkfit_nhits_U","shr_tkfit_nhits_V",
               "shr_tkfit_2cm_nhits_Y","shr_tkfit_2cm_nhits_U","shr_tkfit_2cm_nhits_V",
               "shr_tkfit_gap10_nhits_Y","shr_tkfit_gap10_nhits_U","shr_tkfit_gap10_nhits_V",
               "trk_energy", "tksh_distance", "tksh_angle","contained_fraction",
               "shr_score", "trk_score", "trk_hits_tot","trk_len",
               "trk_hits_tot", "trk_hits_u_tot", "trk_hits_v_tot", "trk_hits_y_tot",
               "shr_dedx_Y_cali", "trk_energy_tot","shr_id",
               "hits_ratio", "n_tracks_contained",
               "shr_px","shr_py","shr_pz","p", "pt", "hits_y"
    ]

    VARDICT['NUEVARS'] = NUEVARS
    
    NUMUVARS = []

    VARDICT['NUMUVARS'] = NUMUVARS
    
    RCVRYVARS = ["shr_energy_tot", "trk_energy_tot",
                 "trk_end_x_v","trk_end_y_v","trk_end_z_v",
                 "trk_phi_v","trk_theta_v","trk_len_v","trk_id",
                 "shr_start_x","shr_start_y","shr_start_z","trk_hits_max",
                 "shr_tkfit_dedx_u_v","shr_tkfit_dedx_v_v","shr_tkfit_dedx_y_v",
                 "shr_tkfit_dedx_nhits_u_v","shr_tkfit_dedx_nhits_v_v","shr_tkfit_dedx_nhits_y_v",
                 "trk2shrhitdist2","trk1trk2hitdist2","shr1shr2moliereavg","shr1trk1moliereavg","shr1trk2moliereavg",
                 "trk2_id","shr2_id","trk_hits_2nd","shr_hits_2nd"
    ]

    VARDICT['RCVRYVARS'] = RCVRYVARS
    
    PI0VARS = ["pi0_radlen1","pi0_radlen2","pi0_dot1","pi0_dot2","pi0_energy1_Y","pi0_energy2_Y",
               "pi0_dedx1_fit_Y","pi0_dedx2_fit_Y","pi0_shrscore1","pi0_shrscore2","pi0_gammadot",
               "pi0_dedx1_fit_V","pi0_dedx2_fit_V","pi0_dedx1_fit_U","pi0_dedx2_fit_U",
               "pi0_mass_Y","pi0_mass_V","pi0_mass_U",
               "pi0_nshower",
               "pi0_dir2_x","pi0_dir2_y","pi0_dir2_z","pi0_dir1_x","pi0_dir1_y","pi0_dir1_z",
               "pi0truth_gamma1_etot","pi0truth_gamma2_etot","pi0truth_gammadot","pi0truth_gamma_parent"
    ]

    VARDICT['PI0VARS'] = PI0VARS
    
    R3VARS = []

    VARDICT['R3VARS'] = R3VARS
    
    return VARDICT
    
    
def load_data_run123(which_sideband='pi0', return_plotter=True, 
                     pi0scaling=0,
                     USEBDT=True,
                     loadpi0variables=False,
                     loadtruthfilters=True,
                     loadfakedata=0,
                     loadshowervariables=True,
                     loadnumuntuples=False,
                     loadnumuvariables=False,
                     loadnumucrtonly=False,
                     loadeta=False,
                     loadsystematics=True,
                     loadrecoveryvars=False):

    fold = ls.fold
    tree = "NeutrinoSelectionFilter"

    
    VARDICT = get_variables()
    
    # sample list
    R1BNB = 'data_bnb_mcc9.1_v08_00_00_25_reco2_C1_beam_good_reco2_5e19'
    R1EXT = 'data_extbnb_mcc9.1_v08_00_00_25_reco2_C_all_reco2'
    #R1EXT = 'data_extbnb_mcc9.1_v08_00_00_25_reco2_C1_C2_D1_D2_E1_E2_all_reco2' #Run1 + Run2
    R1NU  = 'prodgenie_bnb_nu_uboone_overlay_mcc9.1_v08_00_00_26_filter_run1_reco2_reco2'
    R1NUE = 'prodgenie_bnb_intrinsice_nue_uboone_overlay_mcc9.1_v08_00_00_26_run1_reco2_reco2'
    R1DRT = 'prodgenie_bnb_dirt_overlay_mcc9.1_v08_00_00_26_run1_reco2_reco2'
    R1NCPI0  = 'prodgenie_nc_pi0_uboone_overlay-v08_00_00_26_run1_reco2_reco2_extra'#v48
    #R1NCPI0  = 'prodgenie_nc_pi0_uboone_overlay-v08_00_00_26_run1_reco2_reco2'#v43
    R1CCPI0  = 'prodgenie_cc_pi0_uboone_overlay_v08_00_00_26_run1_reco2'
    R1CCNOPI = 'prodgenie_CCmuNoPi_overlay_mcc9_v08_00_00_33_all_run1_reco2_reco2'
    R1CCCPI  = 'prodgenie_filter_CCmuCPiNoPi0_overlay_mcc9_v08_00_00_33_run1_reco2_reco2'
    R1NCNOPI = 'prodgenie_ncnopi_overlay_mcc9_v08_00_00_33_run1_reco2_reco2'
    R1NCCPI  = 'prodgenie_NCcPiNoPi0_overlay_mcc9_v08_00_00_33_run1_reco2_reco2'

    # dummy samples to load data more quickly / using less memory when we only care about Run3 numus
    if (loadnumucrtonly):
        R1BNB = 'prodgenie_bnb_dirt_overlay_mcc9.1_v08_00_00_26_run1_reco2_reco2'
        R1EXT = 'prodgenie_bnb_dirt_overlay_mcc9.1_v08_00_00_26_run1_reco2_reco2'
        R1NU  = 'prodgenie_bnb_dirt_overlay_mcc9.1_v08_00_00_26_run1_reco2_reco2'
        R1DRT = 'prodgenie_bnb_dirt_overlay_mcc9.1_v08_00_00_26_run1_reco2_reco2'
        
    R2NU = "prodgenie_bnb_nu_uboone_overlay_mcc9.1_v08_00_00_26_filter_run2_reco2_D1D2_reco2"
    R2NUE = "prodgenie_bnb_intrinsic_nue_overlay_run2_v08_00_00_35_run2a_reco2_reco2"
    R2EXT = 'data_extbnb_mcc9.1_v08_00_00_25_reco2_D_E_all_reco2'

    # dummy samples to load data more quickly / using less memory when we only care about Run3 numus
    if (loadnumucrtonly):
        R2NU  = 'prodgenie_bnb_dirt_overlay_mcc9.1_v08_00_00_26_run1_reco2_reco2'
        R2NUE = 'prodgenie_bnb_dirt_overlay_mcc9.1_v08_00_00_26_run1_reco2_reco2'
        R2EXT  = 'prodgenie_bnb_dirt_overlay_mcc9.1_v08_00_00_26_run1_reco2_reco2'
    
    R3BNB = 'data_bnb_mcc9.1_v08_00_00_25_reco2_G1_beam_good_reco2_1e19'
    R3EXT = 'data_extbnb_mcc9.1_v08_00_00_25_reco2_F_G_all_reco2'
    if (loadnumucrtonly):
        R3EXT = 'data_extbnb_mcc9.1_v08_00_00_25_reco2_G_all_reco2'
    R3NU  = 'prodgenie_bnb_nu_uboone_overlay_mcc9.1_v08_00_00_26_filter_run3_reco2_G_reco2'#_newtune'
    R3NUE = 'prodgenie_bnb_intrinsice_nue_uboone_overlay_mcc9.1_v08_00_00_26_run3_reco2_reco2'
    R3DRT = 'prodgenie_bnb_dirt_overlay_mcc9.1_v08_00_00_26_run3_reco2_reco2'#_newtune'
    R3NCPI0  = 'prodgenie_nc_pi0_uboone_overlay_mcc9.1_v08_00_00_26_run3_G_reco2'
    R3CCPI0  = 'prodgenie_cc_pi0_uboone_overlay_v08_00_00_26_run3_G_reco2'
    R3CCNOPI = 'prodgenie_CCmuNoPi_overlay_mcc9_v08_00_00_33_all_run3_reco2_reco2'
    R3CCCPI  = 'prodgenie_filter_CCmuCPiNoPi0_overlay_mcc9_v08_00_00_33_run3_reco2_reco2'
    R3NCNOPI = 'prodgenie_ncnopi_overlay_mcc9_v08_00_00_33_new_run3_reco2_reco2'
    R3NCCPI  = 'prodgenie_NCcPiNoPi0_overlay_mcc9_v08_00_00_33_New_run3_reco2_reco2'

    print("Loading uproot files")
    ur3mc = uproot.open(ls.ntuple_path+ls.RUN3+R3NU+ls.APPEND+".root")[fold][tree]
    ur3nue = uproot.open(ls.ntuple_path+ls.RUN3+R3NUE+ls.APPEND+".root")[fold][tree]
    if (loadfakedata == 0):
        ur3data = uproot.open(ls.ntuple_path+ls.RUN3+R3BNB+ls.APPEND+".root")[fold][tree]
    elif (loadfakedata == 1):
        print ('loading dataset fakedata1 run 3...')
        print ('path is : %s'%(ls.ntuple_path+'fakedata/numupresel/prod_uboone_nu2020_fakedata_set1_run3b_reco2_v08_00_00_41_reco2.root'))
        ur3data = uproot.open(ls.ntuple_path+'fakedata/numupresel/prod_uboone_nu2020_fakedata_set1_run3b_reco2_v08_00_00_41_reco2.root')['nuselection'][tree]
    elif (loadfakedata == 2):
        ur3data = uproot.open(ls.ntuple_path+'fakedata/numupresel/prod_uboone_nu2020_fakedata_set2_run3b_reco2_v08_00_00_41_reco2.root')['nuselection'][tree]
    elif (loadfakedata == 3):
        ur3data = uproot.open(ls.ntuple_path+'fakedata/numupresel/prod_uboone_nu2020_fakedata_set3_run3b_reco2_v08_00_00_41_reco2.root')['nuselection'][tree]
    elif (loadfakedata == 4):
        ur3data = uproot.open(ls.ntuple_path+'fakedata/numupresel/prod_uboone_nu2020_fakedata_set4_run3b_reco2_v08_00_00_41_reco2.root')['nuselection'][tree]
    elif (loadfakedata == 5):
        ur3data = uproot.open(ls.ntuple_path+'fakedata/numupresel/prod_uboone_nu2020_fakedata_set5_reco2_v08_00_00_41_reco2.root')['nuselection'][tree]
    ur3ext = uproot.open(ls.ntuple_path+ls.RUN3+R3EXT+ls.APPEND+".root")[fold][tree]
    ur3dirt = uproot.open(ls.ntuple_path+ls.RUN3+R3DRT+ls.APPEND+".root")[fold][tree]
    ur3lee = uproot.open(ls.ntuple_path+ls.RUN3+R3NUE+ls.APPEND+".root")[fold][tree]
    if (loadtruthfilters):
        ur3ccnopi = uproot.open(ls.ntuple_path+ls.RUN3+R3CCNOPI+ls.APPEND+".root")[fold][tree]
        ur3cccpi = uproot.open(ls.ntuple_path+ls.RUN3+R3CCCPI+ls.APPEND+".root")[fold][tree]
        ur3ncnopi = uproot.open(ls.ntuple_path+ls.RUN3+R3NCNOPI+ls.APPEND+".root")[fold][tree]
        ur3nccpi = uproot.open(ls.ntuple_path+ls.RUN3+R3NCCPI+ls.APPEND+".root")[fold][tree]
        ur3ncpi0 = uproot.open(ls.ntuple_path+ls.RUN3+R3NCPI0+ls.APPEND+".root")[fold][tree]
        ur3ccpi0 = uproot.open(ls.ntuple_path+ls.RUN3+R3CCPI0+ls.APPEND+".root")[fold][tree]

    ur2mc = uproot.open(ls.ntuple_path+ls.RUN2+R2NU+ls.APPEND+".root")[fold][tree]
    ur2nue = uproot.open(ls.ntuple_path+ls.RUN2+R2NUE+ls.APPEND+".root")[fold][tree]
    ur2lee = uproot.open(ls.ntuple_path+ls.RUN2+R2NUE+ls.APPEND+".root")[fold][tree]
    ur2ext = uproot.open(ls.ntuple_path+ls.RUN2+R2EXT+ls.APPEND+".root")[fold][tree]

    ur1mc = uproot.open(ls.ntuple_path+ls.RUN1+R1NU+ls.APPEND+".root")[fold][tree]
    ur1nue = uproot.open(ls.ntuple_path+ls.RUN1+R1NUE+ls.APPEND+".root")[fold][tree]
    if (loadfakedata == 0):
        ur1data = uproot.open(ls.ntuple_path+ls.RUN1+R1BNB+ls.APPEND+".root")[fold][tree]
    elif (loadfakedata == 1):
        print ('loading dataset fakedata1 run 1...')
        print ('path is : %s'%(ls.ntuple_path+'fakedata/numupresel/prod_uboone_nu2020_fakedata_set1_run1_reco2_v08_00_00_41_reco2.root'))
        ur1data = uproot.open(ls.ntuple_path+'fakedata/numupresel/prod_uboone_nu2020_fakedata_set1_run1_reco2_v08_00_00_41_reco2.root')['nuselection'][tree]
    elif (loadfakedata == 2):
        ur1data = uproot.open(ls.ntuple_path+'fakedata/numupresel/prod_uboone_nu2020_fakedata_set2_run1_reco2_v08_00_00_41_reco2.root')['nuselection'][tree]
    elif (loadfakedata == 3):
        ur1data = uproot.open(ls.ntuple_path+'fakedata/numupresel/prod_uboone_nu2020_fakedata_set3_run1_reco2_v08_00_00_41_reco2.root')['nuselection'][tree]
    elif (loadfakedata == 4):
        ur1data = uproot.open(ls.ntuple_path+'fakedata/numupresel/prod_uboone_nu2020_fakedata_set4_run1_reco2_v08_00_00_41_reco2.root')['nuselection'][tree]
    elif (loadfakedata == 5):
        ur1data = uproot.open(ls.ntuple_path+'fakedata/numupresel/prod_uboone_nu2020_fakedata_set5_reco2_v08_00_00_41_reco2.root')['nuselection'][tree]
    ur1ext = uproot.open(ls.ntuple_path+ls.RUN1+R1EXT+ls.APPEND+".root")[fold][tree]
    ur1dirt = uproot.open(ls.ntuple_path+ls.RUN1+R1DRT+ls.APPEND+".root")[fold][tree]
    ur1lee = uproot.open(ls.ntuple_path+ls.RUN1+R1NUE+ls.APPEND+".root")[fold][tree]
    if (loadtruthfilters):
        ur1ccnopi = uproot.open(ls.ntuple_path+ls.RUN1+R1CCNOPI+ls.APPEND+".root")[fold][tree]
        ur1cccpi = uproot.open(ls.ntuple_path+ls.RUN1+R1CCCPI+ls.APPEND+".root")[fold][tree]
        ur1ncnopi = uproot.open(ls.ntuple_path+ls.RUN1+R1NCNOPI+ls.APPEND+".root")[fold][tree]
        ur1nccpi = uproot.open(ls.ntuple_path+ls.RUN1+R1NCCPI+ls.APPEND+".root")[fold][tree]
        ur1ncpi0 = uproot.open(ls.ntuple_path+ls.RUN1+R1NCPI0+ls.APPEND+".root")[fold][tree]
        ur1ccpi0 = uproot.open(ls.ntuple_path+ls.RUN1+R1CCPI0+ls.APPEND+".root")[fold][tree]
    
    R123_TWO_SHOWERS_SIDEBAND_BNB = 'neutrinoselection_filt_1e_2showers_sideband_skimmed_extended_v47'
    R123_NP_FAR_SIDEBAND_BNB = 'neutrinoselection_filt_1enp_far_sideband_skimmed_extended_v47'
    R123_0P_FAR_SIDEBAND_BNB = 'neutrinoselection_filt_1e0p_far_sideband_skimmed_v47'
    R123_NP_RECOVERY_BNB = 'bnb_recovery'
    R123_NP_RECOVERY_EXT = 'bnb_recovery_ext'

    if (which_sideband == "np_far" or which_sideband == "np_sb_comb"):
        ur1data_np_far_sidebands = uproot.open(ls.ntuple_path+'farsidebands/run1_'+R123_NP_FAR_SIDEBAND_BNB+".root")['nuselection'][tree]
        ur2data_np_far_sidebands = uproot.open(ls.ntuple_path+'farsidebands/run2_'+R123_NP_FAR_SIDEBAND_BNB+".root")['nuselection'][tree]
        ur3data_np_far_sidebands = uproot.open(ls.ntuple_path+'farsidebands/run3_'+R123_NP_FAR_SIDEBAND_BNB+".root")['nuselection'][tree]
    if (which_sideband == "2plus_showers" or which_sideband == "np_sb_comb"):
        ur1data_two_showers_sidebands = uproot.open(ls.ntuple_path+'farsidebands/run1_'+R123_TWO_SHOWERS_SIDEBAND_BNB+".root")['nuselection'][tree]
        ur2data_two_showers_sidebands = uproot.open(ls.ntuple_path+'farsidebands/run2_'+R123_TWO_SHOWERS_SIDEBAND_BNB+".root")['nuselection'][tree]
        ur3data_two_showers_sidebands = uproot.open(ls.ntuple_path+'farsidebands/run3_'+R123_TWO_SHOWERS_SIDEBAND_BNB+".root")['nuselection'][tree]
    if (which_sideband == "0p_far"):
        ur1data_0p_far_sidebands = uproot.open(ls.ntuple_path+'farsidebands/run1_'+R123_0P_FAR_SIDEBAND_BNB+".root")['nuselection'][tree]
        ur2data_0p_far_sidebands = uproot.open(ls.ntuple_path+'farsidebands/run2_'+R123_0P_FAR_SIDEBAND_BNB+".root")['nuselection'][tree]
        ur3data_0p_far_sidebands = uproot.open(ls.ntuple_path+'farsidebands/run3_'+R123_0P_FAR_SIDEBAND_BNB+".root")['nuselection'][tree]

    if (loadrecoveryvars == True):
        ur1ext_np_recovery_sidebands = uproot.open(ls.ntuple_path+'farsidebands/run1_'+R123_NP_RECOVERY_EXT+".root")['nuselection'][tree]
        ur2ext_np_recovery_sidebands = uproot.open(ls.ntuple_path+'farsidebands/run2_'+R123_NP_RECOVERY_EXT+".root")['nuselection'][tree]
        ur3ext_np_recovery_sidebands = uproot.open(ls.ntuple_path+'farsidebands/run3_'+R123_NP_RECOVERY_EXT+".root")['nuselection'][tree]

    if ( (loadshowervariables == False) and (loadnumuntuples == True)):
        R123_NUMU_SIDEBAND_BNB = 'neutrinoselection_filt_numu_ALL'
        ur1data_numu_sidebands = uproot.open(ls.ntuple_path+'farsidebands/run1_'+R123_NUMU_SIDEBAND_BNB+".root")['nuselection'][tree]
        ur2data_numu_sidebands = uproot.open(ls.ntuple_path+'farsidebands/run2_'+R123_NUMU_SIDEBAND_BNB+".root")['nuselection'][tree]
        if (loadnumucrtonly):
            ur3data_numu_sidebands = uproot.open(ls.ntuple_path+'farsidebands/'+"data_bnb_peleeFilter_uboone_v08_00_00_41_pot_run3_G1_neutrinoselection_filt.root")['nuselection'][tree]
        else:
            ur3data_numu_sidebands = uproot.open(ls.ntuple_path+'farsidebands/run3_'+R123_NUMU_SIDEBAND_BNB+".root")['nuselection'][tree]

    VARIABLES  = VARDICT['VARIABLES']
    CRTVARS    = VARDICT['CRTVARS']
    WEIGHTS    = VARDICT['WEIGHTS']
    WEIGHTSLEE = VARDICT['WEIGHTSLEE']
    SYSTVARS   = VARDICT['SYSTVARS']
    MCFVARS    = VARDICT['MCFVARS']
    NUEVARS    = VARDICT['NUEVARS']
    NUMUVARS   = VARDICT['NUMUVARS']
    RCVRYVARS  = VARDICT['RCVRYVARS']
    PI0VARS    = VARDICT['PI0VARS']
    R3VARS     = VARDICT['R3VARS']

    if (loadnumucrtonly ==True):
        R3VARS += CRTVARS


    if (loadsystematics == True):
        WEIGHTS += SYSTVARS
        WEIGHTSLEE += SYSTVARS

    RCVRYVARS = ["shr_energy_tot", "trk_energy_tot",
                 "trk_end_x_v","trk_end_y_v","trk_end_z_v",
                 "trk_phi_v","trk_theta_v","trk_len_v","trk_id",
                 "shr_start_x","shr_start_y","shr_start_z","trk_hits_max",
                 "shr_tkfit_dedx_u_v","shr_tkfit_dedx_v_v","shr_tkfit_dedx_y_v",
                 "shr_tkfit_dedx_nhits_u_v","shr_tkfit_dedx_nhits_v_v","shr_tkfit_dedx_nhits_y_v",
                 "trk2shrhitdist2","trk1trk2hitdist2","shr1shr2moliereavg","shr1trk1moliereavg","shr1trk2moliereavg",
                 "trk2_id","shr2_id","trk_hits_2nd","shr_hits_2nd"
    ]
    PI0VARS = ["pi0_radlen1","pi0_radlen2","pi0_dot1","pi0_dot2","pi0_energy1_Y","pi0_energy2_Y",
               "pi0_dedx1_fit_Y","pi0_dedx2_fit_Y","pi0_shrscore1","pi0_shrscore2","pi0_gammadot",
               "pi0_dedx1_fit_V","pi0_dedx2_fit_V","pi0_dedx1_fit_U","pi0_dedx2_fit_U",
               "pi0_mass_Y","pi0_mass_V","pi0_mass_U",
               "pi0_nshower",
               "pi0_dir2_x","pi0_dir2_y","pi0_dir2_z","pi0_dir1_x","pi0_dir1_y","pi0_dir1_z",
               "pi0truth_gamma1_etot","pi0truth_gamma2_etot","pi0truth_gammadot","pi0truth_gamma_parent",
               "pi0truth_gamma1_dist", "pi0truth_gamma1_edep", "pi0truth_gamma2_dist", "pi0truth_gamma2_edep",
               "true_nu_vtx_x", "true_nu_vtx_y", "true_nu_vtx_z",
    ]

    
    if (loadpi0variables == True):
        VARIABLES += PI0VARS
    if (loadshowervariables == True):
        VARIABLES += NUEVARS
    if (loadrecoveryvars == True):
        VARIABLES += RCVRYVARS
    if (loadnumuvariables == True):
        VARIABLES += NUMUVARS

    #make the list unique
    VARIABLES = list(set(VARIABLES))

    print (VARIABLES)

    print("Loading Run3 dataframes")
    r3nue = ur3nue.pandas.df(VARIABLES + WEIGHTS + R3VARS, flatten=False)
    r3mc = ur3mc.pandas.df(VARIABLES + WEIGHTS + MCFVARS + R3VARS, flatten=False)
    if (loadtruthfilters):
        r3ncpi0 = ur3ncpi0.pandas.df(VARIABLES + WEIGHTS + R3VARS, flatten=False)
        r3ccpi0 = ur3ccpi0.pandas.df(VARIABLES + WEIGHTS + R3VARS, flatten=False)
        r3ccnopi = ur3ccnopi.pandas.df(VARIABLES + WEIGHTS + R3VARS, flatten=False)
        r3cccpi = ur3cccpi.pandas.df(VARIABLES + WEIGHTS + R3VARS, flatten=False)
        r3ncnopi = ur3ncnopi.pandas.df(VARIABLES + WEIGHTS + R3VARS, flatten=False)
        r3nccpi = ur3nccpi.pandas.df(VARIABLES + WEIGHTS + R3VARS, flatten=False)
    r3data = ur3data.pandas.df(VARIABLES, flatten=False)
    print ('r3data has shape : ',r3data.shape)
    r3ext = ur3ext.pandas.df(VARIABLES + R3VARS, flatten=False)
    r3dirt = ur3dirt.pandas.df(VARIABLES + WEIGHTS + R3VARS, flatten=False)
    r3lee = ur3lee.pandas.df(VARIABLES + WEIGHTSLEE + R3VARS, flatten=False)

    if (which_sideband == "np_far" or which_sideband == "np_sb_comb"):
        r3data_np_far_sidebands = ur3data_np_far_sidebands.pandas.df(VARIABLES, flatten=False)
    if (which_sideband == "2plus_showers" or which_sideband == "np_sb_comb"):
        r3data_two_showers_sidebands = ur3data_two_showers_sidebands.pandas.df(VARIABLES, flatten=False)
    if (which_sideband == "0p_far"):
        r3data_0p_far_sidebands = ur3data_0p_far_sidebands.pandas.df(VARIABLES, flatten=False)
    if ( (loadshowervariables == False) and (loadnumuntuples == True)):
        r3data_numu_sidebands   = ur3data_numu_sidebands.pandas.df(VARIABLES + R3VARS, flatten=False)
    if (loadrecoveryvars == True):
        r3ext_np_recovery_sidebands = ur3ext_np_recovery_sidebands.pandas.df(VARIABLES, flatten=False)
        
    r3lee["is_signal"] = r3lee["category"] == 11
    r3data["is_signal"] = r3data["category"] == 11
    r3nue["is_signal"] = r3nue["category"] == 11
    r3mc["is_signal"] = r3mc["category"] == 11
    r3dirt["is_signal"] = r3dirt["category"] == 11
    r3ext["is_signal"] = r3ext["category"] == 11
    if (loadtruthfilters):
        r3ncpi0["is_signal"] = r3ncpi0["category"] == 11
        r3ccpi0["is_signal"] = r3ccpi0["category"] == 11
        r3ccnopi["is_signal"] = r3ccnopi["category"] == 11
        r3cccpi["is_signal"] = r3cccpi["category"] == 11
        r3ncnopi["is_signal"] = r3ncnopi["category"] == 11
        r3nccpi["is_signal"] = r3nccpi["category"] == 11
    r3lee.loc[r3lee['category'] == 1, 'category'] = 111
    r3lee.loc[r3lee['category'] == 10, 'category'] = 111
    r3lee.loc[r3lee['category'] == 11, 'category'] = 111

    if (which_sideband == "2plus_showers" or which_sideband == "np_sb_comb"):
        r3data_two_showers_sidebands["is_signal"] = r3data_two_showers_sidebands["category"] == 11
    if (which_sideband == "np_far" or which_sideband == "np_sb_comb"):
        r3data_np_far_sidebands["is_signal"] = r3data_np_far_sidebands["category"] == 11
    if (which_sideband == "0p_far"):
        r3data_0p_far_sidebands["is_signal"] = r3data_0p_far_sidebands["category"] == 11
    #if (loadshowervariables == False):
    if ( (loadshowervariables == False) and (loadnumuntuples == True)):
        r3data_numu_sidebands["is_signal"]   = r3data_numu_sidebands["category"] == 11
    if (loadrecoveryvars == True):
        r3ext_np_recovery_sidebands["is_signal"] = r3ext_np_recovery_sidebands["category"] == 11
    
    r3_datasets = [r3lee, r3data, r3nue, r3mc, r3dirt, r3ext, r3lee, r3lee, r3lee]#, r3data_two_showers_sidebands, r3data_np_far_sidebands, r3data_0p_far_sidebands]
    if (which_sideband == "2plus_showers" or which_sideband == "np_sb_comb"):
        r3_datasets += [r3data_two_showers_sidebands]
    if (which_sideband == "np_far" or which_sideband == "np_sb_comb"):
        r3_datasets += [r3data_np_far_sidebands]
    if (which_sideband == "0p_far"):
        r3_datasets += [r3data_0p_far_sidebands]
    if (loadtruthfilters == True):
        r3_datasets += [r3ncpi0, r3ccpi0, r3ccnopi, r3cccpi, r3ncnopi, r3nccpi]
    #if (loadshowervariables == False):
    if ( (loadshowervariables == False) and (loadnumuntuples == True)):
        r3_datasets += [r3data_numu_sidebands]
    if (loadrecoveryvars == True):
        r3_datasets += [r3ext_np_recovery_sidebands]
        
    for r3_dataset in r3_datasets:
        r3_dataset['run1'] = np.zeros(len(r3_dataset), dtype=bool)
        r3_dataset['run2'] = np.zeros(len(r3_dataset), dtype=bool)
        r3_dataset['run3'] = np.ones(len(r3_dataset), dtype=bool)
        r3_dataset['run30'] = np.ones(len(r3_dataset), dtype=bool)
        r3_dataset['run12'] = np.zeros(len(r3_dataset), dtype=bool)
        
    uproot_v = [ur3lee,ur3mc,ur3nue,ur3ext,ur3data,ur3dirt]#, ur3data_two_showers_sidebands, ur3data_np_far_sidebands, ur3data_0p_far_sidebands]
    if (which_sideband == "2plus_showers" or which_sideband == "np_sb_comb"):
        uproot_v += [ur3data_two_showers_sidebands]
    if (which_sideband == "np_far" or which_sideband == "np_sb_comb"):
        uproot_v += [ur3data_np_far_sidebands]
    if (which_sideband == "0p_far"):
        uproot_v += [ur3data_0p_far_sidebands]
    if (loadtruthfilters == True):
        uproot_v += [ur3ncpi0,ur3ccpi0,ur3ccnopi, ur3cccpi, ur3ncnopi, ur3nccpi]
    #if (loadshowervariables == False):
    if ( (loadshowervariables == False) and (loadnumuntuples == True)):
        uproot_v += [ur3data_numu_sidebands]
    if (loadrecoveryvars == True):
        uproot_v += [ur3ext_np_recovery_sidebands]

    df_v = [r3lee,r3mc,r3nue,r3ext,r3data,r3dirt]#, r3data_two_showers_sidebands, r3data_np_far_sidebands, r3data_0p_far_sidebands]
    if (which_sideband == "2plus_showers" or which_sideband == "np_sb_comb"):
        df_v += [r3data_two_showers_sidebands]
    if (which_sideband == "np_far" or which_sideband == "np_sb_comb"):
        df_v += [r3data_np_far_sidebands]
    if (which_sideband == "0p_far"):
        df_v += [r3data_0p_far_sidebands]
    if (loadtruthfilters == True):
        df_v += [r3ncpi0,r3ccpi0,r3ccnopi, r3cccpi, r3ncnopi, r3nccpi]
    if ( (loadshowervariables == False) and (loadnumuntuples == True)):
    #if (loadshowervariables == False):
        df_v += [r3data_numu_sidebands]
    if (loadrecoveryvars == True):
        df_v += [r3ext_np_recovery_sidebands]

    #if (loadshowervariables == True):
    for i,df in enumerate(df_v):
        up = uproot_v[i]
        if (loadnumuvariables == True):
            process_uproot_numu(up,df)
        if (loadeta == True):
            process_uproot_eta(up,df)
        if (loadshowervariables == True):
            process_uproot(up,df)
        if (loadrecoveryvars == True):
            process_uproot_recoveryvars(up,df)

    if (USEBDT == True):
        dfcsv = pd.read_csv(ls.ntuple_path+ls.RUN3+"ccpi0nontrainevents.csv")
        dfcsv['identifier']   = dfcsv['run'] * 100000 + dfcsv['evt']
        r3ccpi0['identifier'] = r3ccpi0['run'] * 100000 + r3ccpi0['evt']
        Npre = float(r3ccpi0.shape[0])
        r3ccpi0 = pd.merge(r3ccpi0, dfcsv, how='inner', on=['identifier'],suffixes=('', '_VAR'))
        Npost = float(r3ccpi0.shape[0])
        print ('fraction of R3 CCpi0 sample after split : %.02f'%(Npost/Npre))
        #train_r3ccpi0, r3ccpi0 = train_test_split(r3ccpi0, test_size=0.5, random_state=1990)

    print("Loading Run1 dataframes")
    r1nue = ur1nue.pandas.df(VARIABLES + WEIGHTS, flatten=False)
    r1mc = ur1mc.pandas.df(VARIABLES + WEIGHTS + MCFVARS, flatten=False)
    if (loadtruthfilters):
        r1ncpi0 = ur1ncpi0.pandas.df(VARIABLES + WEIGHTS, flatten=False)
        r1ccpi0 = ur1ccpi0.pandas.df(VARIABLES + WEIGHTS, flatten=False)
        r1ccnopi = ur1ccnopi.pandas.df(VARIABLES + WEIGHTS, flatten=False)
        r1cccpi = ur1cccpi.pandas.df(VARIABLES + WEIGHTS, flatten=False)
        r1ncnopi = ur1ncnopi.pandas.df(VARIABLES + WEIGHTS, flatten=False)
        r1nccpi = ur1nccpi.pandas.df(VARIABLES + WEIGHTS, flatten=False)
    r1data = ur1data.pandas.df(VARIABLES, flatten=False)
    print ('r1data has shape : ',r1data.shape)
    r1ext = ur1ext.pandas.df(VARIABLES, flatten=False)
    r1dirt = ur1dirt.pandas.df(VARIABLES + WEIGHTS, flatten=False)
    r1lee = ur1lee.pandas.df(VARIABLES + WEIGHTSLEE, flatten=False)

    if (which_sideband == "np_far" or which_sideband == "np_sb_comb"):
        r1data_np_far_sidebands = ur1data_np_far_sidebands.pandas.df(VARIABLES, flatten=False)
    if (which_sideband == "2plus_showers" or which_sideband == "np_sb_comb"):
        r1data_two_showers_sidebands = ur1data_two_showers_sidebands.pandas.df(VARIABLES, flatten=False)
    if (which_sideband == "0p_far"):
        r1data_0p_far_sidebands = ur1data_0p_far_sidebands.pandas.df(VARIABLES, flatten=False)
    if ( (loadshowervariables == False) and (loadnumuntuples == True)):
        r1data_numu_sidebands = ur1data_numu_sidebands.pandas.df(VARIABLES, flatten=False)
    if (loadrecoveryvars == True):
        r1ext_np_recovery_sidebands = ur1ext_np_recovery_sidebands.pandas.df(VARIABLES, flatten=False)

    r1lee["is_signal"] = r1lee["category"] == 11
    r1data["is_signal"] = r1data["category"] == 11
    r1nue["is_signal"] = r1nue["category"] == 11
    r1mc["is_signal"] = r1mc["category"] == 11
    r1dirt["is_signal"] = r1dirt["category"] == 11
    r1ext["is_signal"] = r1ext["category"] == 11
    if (loadtruthfilters):
        r1ncpi0["is_signal"] = r1ncpi0["category"] == 11
        r1ccpi0["is_signal"] = r1ccpi0["category"] == 11
        r1ccnopi["is_signal"] = r1ccnopi["category"] == 11
        r1cccpi["is_signal"] = r1cccpi["category"] == 11
        r1ncnopi["is_signal"] = r1ncnopi["category"] == 11
        r1nccpi["is_signal"] = r1nccpi["category"] == 11
    r1lee.loc[r1lee['category'] == 1, 'category'] = 111
    r1lee.loc[r1lee['category'] == 10, 'category'] = 111
    r1lee.loc[r1lee['category'] == 11, 'category'] = 111

    if (which_sideband == "np_far" or which_sideband == "np_sb_comb"):
        r1data_np_far_sidebands["is_signal"] = r1data_np_far_sidebands["category"] == 11
    if (which_sideband == "2plus_showers" or which_sideband == "np_sb_comb"):
        r1data_two_showers_sidebands["is_signal"] = r1data_two_showers_sidebands["category"] == 11
    if (which_sideband == "0p_far"):
        r1data_0p_far_sidebands["is_signal"] = r1data_0p_far_sidebands["category"] == 11

    if ( (loadshowervariables == False) and (loadnumuntuples == True)):
        r1data_numu_sidebands["is_signal"]   = r1data_numu_sidebands["category"] == 11
    if (loadrecoveryvars == True):
        r1ext_np_recovery_sidebands["is_signal"] = r1ext_np_recovery_sidebands["category"] == 11
    
    r1_datasets = [r1lee, r1data, r1nue, r1mc, r1dirt, r1ext, r1lee] #, r1data_two_showers_sidebands, r1data_np_far_sidebands, r1data_0p_far_sidebands]
    
    if (which_sideband == "2plus_showers" or which_sideband == "np_sb_comb"):
        r1_datasets += [r1data_two_showers_sidebands]
    if (which_sideband == "np_far" or which_sideband == "np_sb_comb"):
        r1_datasets += [r1data_np_far_sidebands]
    if (which_sideband == "0p_far"):
        r1_datasets += [r1data_0p_far_sidebands]
        
    if (loadtruthfilters == True):
        r1_datasets += [r1ncpi0, r1ccpi0, r1ccnopi, r1cccpi, r1ncnopi, r1nccpi]
    #if (loadshowervariables == False):
    if ( (loadshowervariables == False) and (loadnumuntuples == True)):
        r1_datasets += [r1data_numu_sidebands]
    if (loadrecoveryvars == True):
        r1_datasets += [r1ext_np_recovery_sidebands]

    for r1_dataset in r1_datasets:
        r1_dataset['run1'] = np.ones(len(r1_dataset), dtype=bool)
        r1_dataset['run2'] = np.zeros(len(r1_dataset), dtype=bool)
        r1_dataset['run3'] = np.zeros(len(r1_dataset), dtype=bool)
        r3_dataset['run30'] = np.zeros(len(r3_dataset), dtype=bool)
        r1_dataset['run12'] = np.ones(len(r1_dataset), dtype=bool)
        if (loadnumucrtonly == True):
            #r1_dataset["_closestNuCosmicDist"] = np.zeros(len(r1_dataset),dtype=float)
            r1_dataset["crtveto"] = np.zeros(len(r1_dataset),dtype=int)
            r1_dataset["crthitpe"] = np.zeros(len(r1_dataset),dtype=float)
            r1_dataset["_closestNuCosmicDist"] = np.zeros(len(r1_dataset),dtype=float)
    
    uproot_v = [ur1lee,ur1mc,ur1nue,ur1ext,ur1data,ur1dirt]#, ur1data_two_showers_sidebands, ur1data_np_far_sidebands, ur1data_0p_far_sidebands]
    if (which_sideband == "2plus_showers" or which_sideband == "np_sb_comb"):
        uproot_v += [ur1data_two_showers_sidebands]
    if (which_sideband == "np_far" or which_sideband == "np_sb_comb"):
        uproot_v += [ur1data_np_far_sidebands]
    if (which_sideband == "0p_far"):
        uproot_v += [ur1data_0p_far_sidebands]
    if (loadtruthfilters == True):
        uproot_v += [ur1ncpi0,ur1ccpi0,ur1ccnopi, ur1cccpi, ur1ncnopi, ur1nccpi]
    #if (loadshowervariables == False):
    if ( (loadshowervariables == False) and (loadnumuntuples == True)):
        uproot_v += [ur1data_numu_sidebands]
    if (loadrecoveryvars == True):
        uproot_v += [ur1ext_np_recovery_sidebands]
        
    df_v = [r1lee,r1mc,r1nue,r1ext,r1data,r1dirt]#, r1data_two_showers_sidebands, r1data_np_far_sidebands, r1data_0p_far_sidebands]
    if (which_sideband == "2plus_showers" or which_sideband == "np_sb_comb"):
        df_v += [r1data_two_showers_sidebands]
    if (which_sideband == "np_far" or which_sideband == "np_sb_comb"):
        df_v += [r1data_np_far_sidebands]
    if (which_sideband == "0p_far"):
        df_v += [r1data_0p_far_sidebands]
    if (loadtruthfilters == True):
        df_v += [r1ncpi0,r1ccpi0,r1ccnopi, r1cccpi, r1ncnopi, r1nccpi]
    #if (loadshowervariables == False):
    if ( (loadshowervariables == False) and (loadnumuntuples == True)):
        df_v += [r1data_numu_sidebands]
    if (loadrecoveryvars == True):
        df_v += [r1ext_np_recovery_sidebands]

    #if (loadshowervariables == True):
    for i,df in enumerate(df_v):
        up = uproot_v[i]
        if (loadnumuvariables == True):
            process_uproot_numu(up,df)
        if (loadeta == True):
            process_uproot_eta(up,df)
        if (loadshowervariables == True):
            process_uproot(up,df)
        if (loadrecoveryvars == True):
            process_uproot_recoveryvars(up,df)

    print("Loading Run2 dataframes")
    r2nue = ur2nue.pandas.df(VARIABLES + WEIGHTS, flatten=False)
    r2mc = ur2mc.pandas.df(VARIABLES + WEIGHTS + MCFVARS, flatten=False)
    r2ext = ur2ext.pandas.df(VARIABLES, flatten=False)
    r2lee = ur2lee.pandas.df(VARIABLES + WEIGHTSLEE, flatten=False)

    if (which_sideband == "np_far" or which_sideband == "np_sb_comb"):
        r2data_np_far_sidebands = ur2data_np_far_sidebands.pandas.df(VARIABLES, flatten=False)
    if (which_sideband == "2plus_showers" or which_sideband == "np_sb_comb"):
        r2data_two_showers_sidebands = ur2data_two_showers_sidebands.pandas.df(VARIABLES, flatten=False)
    if (which_sideband == "0p_far"):
        r2data_0p_far_sidebands = ur2data_0p_far_sidebands.pandas.df(VARIABLES, flatten=False)
    if ( (loadshowervariables == False) and (loadnumuntuples == True)):
        r2data_numu_sidebands = ur2data_numu_sidebands.pandas.df(VARIABLES, flatten=False)
    if (loadrecoveryvars == True):
        r2ext_np_recovery_sidebands = ur2ext_np_recovery_sidebands.pandas.df(VARIABLES, flatten=False)
        
    r2lee["is_signal"] = r2lee["category"] == 11
    r2nue["is_signal"] = r2nue["category"] == 11
    r2mc["is_signal"] = r2mc["category"] == 11
    r2ext["is_signal"] = r2ext["category"] == 11
    r2lee.loc[r2lee['category'] == 1, 'category'] = 111
    r2lee.loc[r2lee['category'] == 10, 'category'] = 111
    r2lee.loc[r2lee['category'] == 11, 'category'] = 111

    if (which_sideband == "2plus_showers" or which_sideband == "np_sb_comb"):
        r2data_two_showers_sidebands["is_signal"] = r2data_two_showers_sidebands["category"] == 11
    if (which_sideband == "np_far" or which_sideband == "np_sb_comb"):
        r2data_np_far_sidebands["is_signal"] = r2data_np_far_sidebands["category"] == 11
    if (which_sideband == "0p_far"):
        r2data_0p_far_sidebands["is_signal"] = r2data_0p_far_sidebands["category"] == 11    
    #if (loadshowervariables == False):
    if ( (loadshowervariables == False) and (loadnumuntuples == True)):
        r2data_numu_sidebands["is_signal"] = r2data_numu_sidebands["category"] == 11
    if (loadrecoveryvars == True):
        r2ext_np_recovery_sidebands["is_signal"] = r2ext_np_recovery_sidebands["category"] == 11
    
    r2_datasets = [r2lee, r2nue, r2mc, r2ext]#, r2data_two_showers_sidebands, r2data_np_far_sidebands, r2data_0p_far_sidebands]
    if (which_sideband == "2plus_showers" or which_sideband == "np_sb_comb"):
        r2_datasets += [r2data_two_showers_sidebands]
    if (which_sideband == "np_far" or which_sideband == "np_sb_comb"):
        r2_datasets += [r2data_np_far_sidebands]
    if (which_sideband == "0p_far"):
        r2_datasets += [r2data_0p_far_sidebands]
    if ( (loadshowervariables == False) and (loadnumuntuples == True)):
        r2_datasets += [r2data_numu_sidebands]
    if (loadrecoveryvars == True):
        r2_datasets += [r2ext_np_recovery_sidebands]
        
    for r2_dataset in r2_datasets:
        r2_dataset['run1'] = np.zeros(len(r2_dataset), dtype=bool)
        r2_dataset['run2'] = np.ones(len(r2_dataset), dtype=bool)
        r2_dataset['run3'] = np.zeros(len(r2_dataset), dtype=bool)
        r3_dataset['run30'] = np.zeros(len(r3_dataset), dtype=bool)
        r2_dataset['run12'] = np.ones(len(r2_dataset), dtype=bool)
        if (loadnumucrtonly == True):
            #r2_dataset["_closestNuCosmicDist"] = np.zeros(len(r1_dataset),dtype=float)
            r2_dataset["crtveto"] = np.zeros(len(r2_dataset),dtype=int)
            r2_dataset["crthitpe"] = np.zeros(len(r2_dataset),dtype=float)
            r2_dataset["_closestNuCosmicDist"] = np.zeros(len(r2_dataset),dtype=float)

    r1dirt['run2'] = np.ones(len(r1dirt), dtype=bool)
    r3dirt['run2'] = np.ones(len(r3dirt), dtype=bool)
    if (loadtruthfilters == True):
        for r_dataset in [r1ncpi0, r1ccpi0, r3ncpi0, r3ccpi0,r1ccnopi, r1cccpi, r1ncnopi, r1nccpi, r3ccnopi, r3cccpi, r3ncnopi, r3nccpi]:
            r_dataset['run2'] = np.ones(len(r_dataset), dtype=bool)
    
    uproot_v = [ur2lee,ur2mc,ur2nue, ur2ext]#, ur2data_two_showers_sidebands, ur2data_np_far_sidebands, ur2data_0p_far_sidebands]
    if (which_sideband == "2plus_showers" or which_sideband == "np_sb_comb"):
        uproot_v += [ur2data_two_showers_sidebands]
    if (which_sideband == "np_far" or which_sideband == "np_sb_comb"):
        uproot_v += [ur2data_np_far_sidebands]
    if (which_sideband == "0p_far"):
        uproot_v += [ur2data_0p_far_sidebands]
    if ( (loadshowervariables == False) and (loadnumuntuples == True)):
        uproot_v += [ur2data_numu_sidebands]
    if (loadrecoveryvars == True):
        uproot_v += [ur2ext_np_recovery_sidebands]

    df_v = [r2lee,r2mc,r2nue, r2ext]#, r2data_two_showers_sidebands, r2data_np_far_sidebands, r2data_0p_far_sidebands]
    if (which_sideband == "2plus_showers" or which_sideband == "np_sb_comb"):
        df_v += [r2data_two_showers_sidebands]
    if (which_sideband == "np_far" or which_sideband == "np_sb_comb"):
        df_v += [r2data_np_far_sidebands]
    if (which_sideband == "0p_far"):
        df_v += [r2data_0p_far_sidebands]
    if ( (loadshowervariables == False) and (loadnumuntuples == True)):
        df_v += [r2data_numu_sidebands]
    if (loadrecoveryvars == True):
        df_v += [r2ext_np_recovery_sidebands]

    for i,df in enumerate(df_v):
        up = uproot_v[i]
        if (loadnumuvariables == True):
            process_uproot_numu(up,df)
        if (loadeta == True):
            process_uproot_eta(up,df)
        if (loadshowervariables == True):
            process_uproot(up,df)
        if (loadrecoveryvars == True):
            process_uproot_recoveryvars(up,df)
    
    print("Concatenate dataframes")

    r1nue["pot_scale"] = 1
    r2nue["pot_scale"] = 1
    r3nue["pot_scale"] = 1
    
    r1lee["pot_scale"] = 1
    r2lee["pot_scale"] = 1
    r3lee["pot_scale"] = 1
    
    r1mc["pot_scale"] = 1
    r2mc["pot_scale"] = 1
    r3mc["pot_scale"] = 1
    
    r1ext["pot_scale"] = 1 
    r2ext["pot_scale"] = 1 
    r3ext["pot_scale"] = 1 

    nue = pd.concat([r1nue,r2nue,r3nue],ignore_index=True)
    #nue = pd.concat([r3nue,r1nue],ignore_index=True)
    mc = pd.concat([r3mc,r2mc,r1mc],ignore_index=True)
    #mc = pd.concat([r3mc,r1mc],ignore_index=True)
    if (loadtruthfilters == True):
        ncpi0 = pd.concat([r3ncpi0,r1ncpi0],ignore_index=True)
        ccpi0 = pd.concat([r3ccpi0,r1ccpi0],ignore_index=True,sort=True)
        ccnopi = pd.concat([r3ccnopi,r1ccnopi],ignore_index=True)
        cccpi = pd.concat([r3cccpi,r1cccpi],ignore_index=True)
        ncnopi = pd.concat([r3ncnopi,r1ncnopi],ignore_index=True)
        nccpi = pd.concat([r3nccpi,r1nccpi],ignore_index=True)
    # data = pd.concat([r3data,r1data],ignore_index=True)
    if which_sideband == '2plus_showers':
        data = pd.concat([r1data_two_showers_sidebands, r2data_two_showers_sidebands, r3data_two_showers_sidebands],ignore_index=True)
    elif which_sideband == 'np_far':
        data = pd.concat([r1data_np_far_sidebands, r2data_np_far_sidebands, r3data_np_far_sidebands],ignore_index=True)
    elif which_sideband == 'np_sb_comb':
        data = pd.concat([r1data_np_far_sidebands, r1data_two_showers_sidebands, r2data_np_far_sidebands, \
                          r2data_two_showers_sidebands, r3data_np_far_sidebands, r3data_two_showers_sidebands],\
                         ignore_index=True)
    elif which_sideband == '0p_far':
        data = pd.concat([r1data_0p_far_sidebands, r2data_0p_far_sidebands, r3data_0p_far_sidebands],ignore_index=True)
    elif which_sideband == 'numu':
        data = pd.concat([r1data_numu_sidebands, r2data_numu_sidebands, r3data_numu_sidebands],ignore_index=True)
    elif which_sideband == "opendata":
        data = pd.concat([r1data, r3data],ignore_index=True) # 5e19 and 1e19
        print ('opendata dataset has shape : ',data.shape)
    if (loadrecoveryvars == True):
        ext = pd.concat([r3ext, r3ext_np_recovery_sidebands, r2ext, r2ext_np_recovery_sidebands, \
                         r1ext, r1ext_np_recovery_sidebands],ignore_index=True, sort=True)
    else:
        ext = pd.concat([r3ext, r2ext, r1ext],ignore_index=True)
    dirt = pd.concat([r3dirt,r1dirt],ignore_index=True)
    lee = pd.concat([r1lee,r2lee,r3lee],ignore_index=True)
    #lee = pd.concat([r3lee,r1lee],ignore_index=True)
    
    print("Add derived variables")
    # update CRT hit to calibrate out time-dependence [DcoDB 24031] 
    #if (loadnumucrtonly):                                             
    #    ext.loc[  ext['run'] > 16300 , 'crthitpe'] = ext['crthitpe'] * 1.09
    #    data.loc[data['run'] > 16300 , 'crthitpe'] = data['crthitpe'] * 1.09

    df_v_mc = [lee,mc,nue,dirt]
    if (loadtruthfilters == True):
        df_v_mc += [ccnopi,cccpi,ncnopi,nccpi,ncpi0,ccpi0]

    for i,df in enumerate(df_v_mc):

        # add MCC8-style weights
        df['weightMCC8'] = 1.0

        df.loc[ ((df['nu_pdg'] == 12) & (df['nu_e'] > 0.0) & (df['nu_e'] < 0.1)), 'weightMCC8' ] = 1./0.05
        df.loc[ ((df['nu_pdg'] == 12) & (df['nu_e'] > 0.1) & (df['nu_e'] < 0.2)), 'weightMCC8' ] = 1./0.1
        df.loc[ ((df['nu_pdg'] == 12) & (df['nu_e'] > 0.2) & (df['nu_e'] < 0.3)), 'weightMCC8' ] = 1./0.25
        df.loc[ ((df['nu_pdg'] == 12) & (df['nu_e'] > 0.3) & (df['nu_e'] < 0.4)), 'weightMCC8' ] = 1./0.4
        df.loc[ ((df['nu_pdg'] == 12) & (df['nu_e'] > 0.4) & (df['nu_e'] < 0.5)), 'weightMCC8' ] = 1./0.5
        df.loc[ ((df['nu_pdg'] == 12) & (df['nu_e'] > 0.5) & (df['nu_e'] < 0.6)), 'weightMCC8' ] = 1./0.65
        df.loc[ ((df['nu_pdg'] == 12) & (df['nu_e'] > 0.6) & (df['nu_e'] < 0.7)), 'weightMCC8' ] = 1./0.65
        df.loc[ ((df['nu_pdg'] == 12) & (df['nu_e'] > 0.7) & (df['nu_e'] < 0.8)), 'weightMCC8' ] = 1./0.7
        df.loc[ ((df['nu_pdg'] == 12) & (df['nu_e'] > 0.8) & (df['nu_e'] < 0.9)), 'weightMCC8' ] = 1./0.8
        df.loc[ ((df['nu_pdg'] == 12) & (df['nu_e'] > 0.9) & (df['nu_e'] < 1.0)), 'weightMCC8' ] = 1./0.85

        df.loc[ ((df['nu_pdg'] == 14) & (df['nu_e'] > 0.6) & (df['nu_e'] < 0.7)), 'weightMCC8' ] = 1./0.65
        df.loc[ ((df['nu_pdg'] == 14) & (df['nu_e'] > 0.7) & (df['nu_e'] < 0.8)), 'weightMCC8' ] = 1./0.73
        df.loc[ ((df['nu_pdg'] == 14) & (df['nu_e'] > 0.8) & (df['nu_e'] < 0.9)), 'weightMCC8' ] = 1./0.75
        df.loc[ ((df['nu_pdg'] == 14) & (df['nu_e'] > 0.9) & (df['nu_e'] < 1.0)), 'weightMCC8' ] = 1./0.8
        df.loc[ ((df['nu_pdg'] == 14) & (df['nu_e'] > 0.0) & (df['nu_e'] < 0.1)), 'weightMCC8' ] = 1./0.05
        df.loc[ ((df['nu_pdg'] == 14) & (df['nu_e'] > 0.1) & (df['nu_e'] < 0.2)), 'weightMCC8' ] = 1./0.1
        df.loc[ ((df['nu_pdg'] == 14) & (df['nu_e'] > 0.2) & (df['nu_e'] < 0.3)), 'weightMCC8' ] = 1./0.2
        df.loc[ ((df['nu_pdg'] == 14) & (df['nu_e'] > 0.3) & (df['nu_e'] < 0.4)), 'weightMCC8' ] = 1./0.35
        df.loc[ ((df['nu_pdg'] == 14) & (df['nu_e'] > 0.4) & (df['nu_e'] < 0.5)), 'weightMCC8' ] = 1./0.45
        df.loc[ ((df['nu_pdg'] == 14) & (df['nu_e'] > 0.5) & (df['nu_e'] < 0.6)), 'weightMCC8' ] = 1./0.55
	#df.loc[ ((df['nu_pdg'] == 14) & (df['nu_e'] > 0.6) & (df['nu_e'] < 0.7)), 'weightMCC8' ] = 1./0.65
        #df.loc[ ((df['nu_pdg'] == 14) & (df['nu_e'] > 0.7) & (df['nu_e'] < 0.8)), 'weightMCC8' ] = 1./0.73
	#df.loc[ ((df['nu_pdg'] == 14) & (df['nu_e'] > 0.8) & (df['nu_e'] < 0.9)), 'weightMCC8' ] = 1./0.75
        #df.loc[ ((df['nu_pdg'] == 14) & (df['nu_e'] > 0.9) & (df['nu_e'] < 1.0)), 'weightMCC8' ] = 1./0.8
        
        df.loc[ df['weightTune'] <= 0, 'weightTune' ] = 1.
        df.loc[ df['weightTune'] == np.inf, 'weightTune' ] = 1.
        df.loc[ df['weightTune'] > 100, 'weightTune' ] = 1.
        df.loc[ np.isnan(df['weightTune']) == True, 'weightTune' ] = 1.
        df.loc[ df['weightSplineTimesTune'] <= 0, 'weightSplineTimesTune' ] = 1.
        df.loc[ df['weightSplineTimesTune'] == np.inf, 'weightSplineTimesTune' ] = 1.
        df.loc[ df['weightSplineTimesTune'] > 100, 'weightSplineTimesTune' ] = 1.
        df.loc[ np.isnan(df['weightSplineTimesTune']) == True, 'weightSplineTimesTune' ] = 1.
        # flux parentage
        df['flux'] = np.zeros_like(df['nslice'])
        df.loc[ (((df['nu_pdg'] == 12) | (df['nu_pdg'] == -12)) & (df['nu_decay_mode'] < 11)) , 'flux'] = 10
        df.loc[ (((df['nu_pdg'] == 12) | (df['nu_pdg'] == -12)) & (df['nu_decay_mode'] > 10)) , 'flux'] = 1
        # pi0 scaling
        if pi0scaling == 1:
            df.loc[ df['npi0'] > 0, 'weightSplineTimesTune' ] = df['weightSpline'] * df['weightTune'] * 0.759
        elif pi0scaling == 2:
            pi0emax = 0.6
            df.loc[ (df['pi0_e'] > 0.1) & (df['pi0_e'] < pi0emax) , 'weightSplineTimesTune'] = df['weightSplineTimesTune']*(1.-0.4*df['pi0_e'])
            df.loc[ (df['pi0_e'] > 0.1) & (df['pi0_e'] >= pi0emax), 'weightSplineTimesTune'] = df['weightSplineTimesTune']*(1.-0.4*pi0emax)

        if (loadeta==True):
            df['pi0_mass_truth'] = np.sqrt( 2 * df['pi0truth_gamma1_etot'] * df['pi0truth_gamma2_etot'] * (1 - df['pi0truth_gammadot']) )
            df.loc[ (df['pi0truth_gamma_parent']== 22) & (df['npi0'] == 0) , 'category' ] = 802
            df.loc[ (df['pi0truth_gamma_parent']== 22) & (df['npi0'] >  0) , 'category' ] = 801
            df.loc[ (df['category']== 31) & (df['npi0'] == 1), 'category' ] = 803
            df.loc[ (df['category']== 21) & (df['npi0'] == 1), 'category' ] = 803
            df.loc[ (df['category']== 31) & (df['npi0'] >  1), 'category' ] = 804
            df.loc[ (df['category']== 21) & (df['npi0'] >  1), 'category' ] = 804
            df.loc[ (df['category']== 4), 'category' ] = 806
            df.loc[ (df['category']== 5), 'category' ] = 806
            df.loc[ (df['category']== 1),   'category' ] = 805
            df.loc[ (df['category']== 10),  'category' ] = 805
            df.loc[ (df['category']== 11),  'category' ] = 805
            df.loc[ (df['category']== 111), 'category' ] = 805
            df.loc[ (df['category']== 2 ),  'category' ] = 805
            df.loc[ (df['category']== 3 ),  'category' ] = 805
        
    df_v = [lee,mc,nue,ext,data,dirt]
    if (loadtruthfilters == True):
        df_v += [ncpi0,ccpi0,ccnopi,cccpi,ncnopi,nccpi]

    if (loadshowervariables):
        for i,df in enumerate(df_v):
            df['subcluster'] = df['shrsubclusters0'] + df['shrsubclusters1'] + df['shrsubclusters2']
            #df['subcluster2'] = df['shr2subclusters0'] + df['shr2subclusters1'] + df['shr2subclusters2']
            #
            df['trkfit'] = df['shr_tkfit_npointsvalid'] / df['shr_tkfit_npoints']
            # and the 2d angle difference
            df['anglediff_Y'] = np.abs(df['secondshower_Y_dir']-df['shrclusdir2'])
            df['anglediff_V'] = np.abs(df['secondshower_V_dir']-df['shrclusdir1'])
            df['anglediff_U'] = np.abs(df['secondshower_U_dir']-df['shrclusdir0'])
            #
            #df["hitratio_shr12"] = (df["shr2_nhits"]/df["shr1_nhits"])
            #df["hitratio_mod_shr12"] = (df["shr2_nhits"]/(df["shr1_nhits"]*np.sqrt(df["shr1_nhits"])))
            #df["cos_shr12"] = np.sin(df["shr1_theta"])*np.cos(df["shr1_phi"])*np.sin(df["shr2_theta"])*np.cos(df["shr2_phi"])\
            #                  + np.sin(df["shr1_theta"])*np.sin(df["shr1_phi"])*np.sin(df["shr2_theta"])*np.sin(df["shr2_phi"])\
            #                  + np.cos(df["shr1_theta"])*np.cos(df["shr2_theta"])
            #df["tksh1_dist"] = np.sqrt( (df["shr1_start_x"]-df["trk_start_x"])**2 + (df["shr1_start_y"]-df["trk_start_y"])**2 + (df["shr1_start_z"]-df["trk_start_z"])**2)
            #df["tksh2_dist"] = np.sqrt( (df["shr2_start_x"]-df["trk_start_x"])**2 + (df["shr2_start_y"]-df["trk_start_y"])**2 + (df["shr2_start_z"]-df["trk_start_z"])**2)
            #df["min_tksh_dist"] = np.minimum(df["tksh1_dist"],df["tksh2_dist"])
            #df["max_tksh_dist"] = np.maximum(df["tksh1_dist"],df["tksh2_dist"])

    if (loadshowervariables):                    
        for i,df in enumerate(df_v):
            df["ptOverP"] = df["pt"]/df["p"]
            df["phi1MinusPhi2"] = df["shr_phi"]-df["trk_phi"]
            df["theta1PlusTheta2"] = df["shr_theta"]+df["trk_theta"]
            df['cos_shr_theta'] = np.cos(df['shr_theta'])
            

    if (loadpi0variables == True):
        for i,df in enumerate(df_v):
            df['asymm'] = np.abs(df['pi0_energy1_Y']-df['pi0_energy2_Y'])/(df['pi0_energy1_Y']+df['pi0_energy2_Y'])
            df['pi0energy'] = 134.98 * np.sqrt( 2. / ( (1-(df['asymm'])**2) * (1-df['pi0_gammadot']) ) )
            df['pi0momentum'] = np.sqrt(df['pi0energy']**2 - 134.98**2)
            df['pi0beta'] = df['pi0momentum']/df['pi0energy']
            df['pi0thetacm'] = df['asymm']/df['pi0beta']
            df['pi0momx'] = df['pi0_energy2_Y']*df['pi0_dir2_x'] + df['pi0_energy1_Y']*df['pi0_dir1_x']
            df['pi0momy'] = df['pi0_energy2_Y']*df['pi0_dir2_y'] + df['pi0_energy1_Y']*df['pi0_dir1_y']
            df['pi0momz'] = df['pi0_energy2_Y']*df['pi0_dir2_z'] + df['pi0_energy1_Y']*df['pi0_dir1_z']
            df['pi0energyraw'] = df['pi0_energy2_Y'] + df['pi0_energy1_Y']
            df['pi0energyraw_corr'] = df['pi0energyraw'] / 0.83
            df['pi0momanglecos'] = df['pi0momz'] / df['pi0energyraw']
            df['epicospi'] = df['pi0energy'] * (1-df['pi0momanglecos'])
            df['boost'] = (np.abs(df['pi0_energy1_Y']-df['pi0_energy2_Y'])/0.8)/(np.sqrt((df['pi0energy'])**2-135**2))
            df['pi0_mass_Y_corr'] = df['pi0_mass_Y']/0.83
            df['pi0energymin'] = 135. * np.sqrt( 2. / (1-df['pi0_gammadot']) )
            df['pi0energyminratio'] = df['pi0energyraw_corr'] / df['pi0energymin']
            
            
    if (loadshowervariables):
        for i,df in enumerate(df_v):
            df['shr_tkfit_nhits_tot'] = (df['shr_tkfit_nhits_Y']+df['shr_tkfit_nhits_U']+df['shr_tkfit_nhits_V'])
            #df['shr_tkfit_dedx_avg'] = (df['shr_tkfit_nhits_Y']*df['shr_tkfit_dedx_Y'] + df['shr_tkfit_nhits_U']*df['shr_tkfit_dedx_U'] + df['shr_tkfit_nhits_V']*df['shr_tkfit_dedx_V'])/df['shr_tkfit_nhits_tot']
            df['shr_tkfit_2cm_nhits_tot'] = (df['shr_tkfit_2cm_nhits_Y']+df['shr_tkfit_2cm_nhits_U']+df['shr_tkfit_2cm_nhits_V'])
            #df['shr_tkfit_2cm_dedx_avg'] = (df['shr_tkfit_2cm_nhits_Y']*df['shr_tkfit_2cm_dedx_Y'] + df['shr_tkfit_2cm_nhits_U']*df['shr_tkfit_2cm_dedx_U'] + df['shr_tkfit_2cm_nhits_V']*df['shr_tkfit_2cm_dedx_V'])/df['shr_tkfit_2cm_nhits_tot']
            df['shr_tkfit_gap10_nhits_tot'] = (df['shr_tkfit_gap10_nhits_Y']+df['shr_tkfit_gap10_nhits_U']+df['shr_tkfit_gap10_nhits_V'])
            #df['shr_tkfit_gap10_dedx_avg'] = (df['shr_tkfit_gap10_nhits_Y']*df['shr_tkfit_gap10_dedx_Y'] + df['shr_tkfit_gap10_nhits_U']*df['shr_tkfit_gap10_dedx_U'] + df['shr_tkfit_gap10_nhits_V']*df['shr_tkfit_gap10_dedx_V'])/df['shr_tkfit_gap10_nhits_tot']
            df.loc[:,'shr_tkfit_dedx_max'] = df['shr_tkfit_dedx_Y']
            df.loc[(df['shr_tkfit_nhits_U']>df['shr_tkfit_nhits_Y']),'shr_tkfit_dedx_max'] = df['shr_tkfit_dedx_U']
            df.loc[(df['shr_tkfit_nhits_V']>df['shr_tkfit_nhits_Y']) & (df['shr_tkfit_nhits_V']>df['shr_tkfit_nhits_U']),'shr_tkfit_dedx_max'] = df['shr_tkfit_dedx_V']
            
    
        INTERCEPT = 0.0
        SLOPE = 0.83

        Me = 0.511e-3
        Mp = 0.938
        Mn = 0.940
        Eb = 0.0285

        # define some energy-related variables
        for i,df in enumerate(df_v):
            df["reco_e"] = (df["shr_energy_tot_cali"] + INTERCEPT) / SLOPE + df["trk_energy_tot"]
            df['electron_e'] = (df["shr_energy_tot_cali"] + INTERCEPT) / SLOPE
            df['proton_e'] = Mp + df['protonenergy']
            df['proton_p'] = np.sqrt( (df['proton_e'])**2 - Mp**2 )
            df['reco_e_qe_l'] = ( df['electron_e'] * (Mn-Eb) + 0.5 * ( Mp**2 - (Mn - Eb)**2 - Me**2 ) ) / ( (Mn - Eb) - df['electron_e'] * (1 - np.cos(df['shr_theta'])) )
            df['reco_e_qe_p'] = ( df['proton_e']   * (Mn-Eb) + 0.5 * ( Me**2 - (Mn - Eb)**2 - Mp**2 ) ) / ( (Mn - Eb) + df['proton_p'] * np.cos(df['trk_theta']) - df['proton_e'] )
            df["reco_e_qe"] = 0.938*((df["shr_energy"]+INTERCEPT)/SLOPE)/(0.938 - ((df["shr_energy"]+INTERCEPT)/SLOPE)*(1-np.cos(df["shr_theta"])))
            df["reco_e_rqe"] = df["reco_e_qe"]/df["reco_e"]

    # define ratio of deposited to total shower energy for pi0
    if (loadpi0variables):
        for i,df in enumerate(df_v):
            df['pi0truth_gamma1_edep_frac'] = df["pi0truth_gamma1_edep"]/df["pi0truth_gamma1_etot"]
            df['pi0truth_gamma2_edep_frac'] = df["pi0truth_gamma2_edep"]/df["pi0truth_gamma2_etot"]

    # and a way to filter out data
    for i,df in enumerate(df_v):
        df["bnbdata"] = np.zeros_like(df["nslice"])
        df["extdata"] = np.zeros_like(df["nslice"])
    data["bnbdata"] = np.ones_like(data["nslice"])
    ext["extdata"] = np.ones_like(ext["nslice"])
    data["nu_decay_mode"] = np.zeros_like(data["nslice"])
    ext["nu_decay_mode"]  = np.zeros_like(ext["nslice"])

    # set EXT and DIRT contributions to 0 for fake-data studies
    if (loadfakedata > 0):
        dirt['nslice'] = np.zeros_like(dirt['nslice'])
        ext['nslice']  = np.zeros_like(ext['nslice'])
    
    # add back the cosmic category, for background only
    for i,df in enumerate(df_v):
        df.loc[(df['category']!=1)&(df['category']!=10)&(df['category']!=11)&(df['category']!=111)&(df['slnunhits']/df['slnhits']<0.2), 'category'] = 4
        if (loadeta == True):
            df.loc[ (df['category']== 4), 'category' ] = 806
    # category switch
    '''
    for i,df in enumerate([nue]):
        #1e0p
        df.loc[(df['category']==5)&(df['ccnc']==0)&(df['nproton']==0)&(df['npi0']==0)&(df['npion']==0), 'category'] = 10
        #1eNp
        df.loc[(df['category']==5)&(df['ccnc']==0)&(df['nproton']>0)&(df['npi0']==0)&(df['npion']==0), 'category'] = 11
        #1eMpi
        #df.loc[(df['category']==5)&(df['ccnc']==0)&((df['npi0']>0) | (df['npion']>0)), 'category'] = 1
        df.loc[(df['category']==5)&(df['ccnc']==0)&((df['npi0']>0)), 'category'] = 1
        df.loc[(df['category']==5)&(df['ccnc']==0)&((df['npion']>0)), 'category'] = 1
        #NCpi0
        df.loc[(df['category']==5)&(df['ccnc']==1)&(df['npi0']==1) & (df['npion']==0), 'category'] = 31
        #NCOther
        #df.loc[(df['category']==5)&(df['ccnc']==1)&((df['npi0']>1) | (df['npion']>0)), 'category'] = 3
        df.loc[(df['category']==5)&(df['ccnc']==1)&((df['npi0']==0)), 'category'] = 3
        df.loc[(df['category']==5)&(df['ccnc']==1)&((df['npi0']>1)), 'category'] = 3
        df.loc[(df['category']==5)&(df['ccnc']==1)&((df['npion']>=0)), 'category'] = 3
    for i,df in enumerate([lee]):
        df.loc[(df['category']==5), 'category'] = 111
    df_filter_v = [mc,ncpi0,ccpi0,ccnopi,cccpi,ncnopi,nccpi,dirt]
    for i,df in enumerate(df_filter_v):
        #NCpi0
        df.loc[(df['category']==5)&(df['ccnc']==1)&(df['npi0']==1) & (df['npion']==0), 'category'] = 31
        #NCOther
        #df.loc[(df['category']==5)&(df['ccnc']==1)&((df['npi0']>1) | (df['npion']>0)), 'category'] = 3
        df.loc[(df['category']==5)&(df['ccnc']==1)&((df['npi0']==0)), 'category'] = 3
        df.loc[(df['category']==5)&(df['ccnc']==1)&((df['npi0']>1)), 'category'] = 3
        df.loc[(df['category']==5)&(df['ccnc']==1)&((df['npion']>=0)), 'category'] = 3
        #CCpi0
        df.loc[(df['category']==5)&(df['ccnc']==0)&(df['npi0']==1) & (df['npion']==0), 'category'] = 21
        #CCOther
        #df.loc[(df['category']==5)&(df['ccnc']==0)&((df['npi0']>1) | (df['npion']>0)), 'category'] = 2
        #CCOther
        df.loc[(df['category']==5)&(df['ccnc']==0)&((df['npi0']==0)), 'category'] = 2
        df.loc[(df['category']==5)&(df['ccnc']==0)&((df['npi0']>1)), 'category'] = 2
        df.loc[(df['category']==5)&(df['ccnc']==0)&((df['npion']>=0)), 'category'] = 2
    '''
    print("Add BDT scores")
    # Np BDT

    TRAINVAR = ["shr_score","tksh_distance","tksh_angle",
                "shr_tkfit_dedx_max",
                "trkfit","trkpid",
                "subcluster","shrmoliereavg",
                "trkshrhitdist2","hits_ratio",
                "secondshower_Y_nhit","secondshower_Y_vtxdist","secondshower_Y_dot","anglediff_Y",
                "CosmicIPAll3D","CosmicDirAll3D"]
    
    LABELS =  ['pi0','nonpi0']
    
    if (USEBDT == True):
        for label, bkg_query in zip(LABELS, nue_booster.bkg_queries):
            with open(ls.pickle_path+'booster_%s_0304_extnumi.pickle' % label, 'rb') as booster_file:
                booster = pickle.load(booster_file)
                for df in df_v:
                    df[label+"_score"] = booster.predict(
                        xgb.DMatrix(df[TRAINVAR]),
                        ntree_limit=booster.best_iteration)
                
    # 0p BDT

    TRAINVARZP = ['shrmoliereavg','shr_score', "trkfit","subcluster",
                  "CosmicIPAll3D","CosmicDirAll3D",
                  'secondshower_Y_nhit','secondshower_Y_vtxdist','secondshower_Y_dot','anglediff_Y',
                  'secondshower_V_nhit','secondshower_V_vtxdist','secondshower_V_dot','anglediff_V',
                  'secondshower_U_nhit','secondshower_U_vtxdist','secondshower_U_dot','anglediff_U',
                  "shr_tkfit_2cm_dedx_U", "shr_tkfit_2cm_dedx_V", "shr_tkfit_2cm_dedx_Y",
                  "shr_tkfit_gap10_dedx_U", "shr_tkfit_gap10_dedx_V", "shr_tkfit_gap10_dedx_Y",
                  "shrMCSMom","DeltaRMS2h","shrPCA1CMed_5cm","CylFrac2h_1cm"]

    LABELSZP = ['bkg']

    if (USEBDT == True):
        for label, bkg_query in zip(LABELSZP, nue_booster.bkg_queries):
            with open(ls.pickle_path+'booster_%s_0304_extnumi_vx.pickle' % label, 'rb') as booster_file:
                booster = pickle.load(booster_file)
                for df in df_v:
                    df[label+"_score"] = booster.predict(
                        xgb.DMatrix(df[TRAINVARZP]),
                        ntree_limit=booster.best_iteration)


    ## avoid recycling unbiased ext events (i.e. selecting a slice with little nu content from these samples)
    ## note: this needs to be after setting the BDT scores, so that we do not mess with copied data frames
    if (loadtruthfilters == True):
        ccnopi = ccnopi.query('(nslice==0 | (slnunhits/slnhits)>0.1)')
        cccpi = cccpi.query('(nslice==0 | (slnunhits/slnhits)>0.1)')
        ncnopi = ncnopi.query('(nslice==0 | (slnunhits/slnhits)>0.1)')
        nccpi = nccpi.query('(nslice==0 | (slnunhits/slnhits)>0.1)')
        ncpi0 = ncpi0.query('(nslice==0 | (slnunhits/slnhits)>0.1)')

    # avoid double-counting of events out of FV in the NC/CC pi0 samples
    # not needed anymore since we improved matching with filtered samples
    #ncpi0 = ncpi0.query('category != 5')
    #ccpi0 = ccpi0.query('category != 5')
    #ccnopi = ccnopi.query('category != 5')
    #nccpi = nccpi.query('category != 5')
    #ncnopi = ncnopi.query('category != 5')

    lee['flux'] = 111

    if (loadtruthfilters == True):
        Npre = float(ncpi0.shape[0])
        ncpi0 = ncpi0.drop_duplicates(subset=['run','evt'],keep='last') # keep last since the recovery samples are added at the end                                  
        Npos = float(ncpi0.shape[0])
        print ('fraction of ncpi0 surviving duplicate removal : %.02f'%(Npos/Npre))
    
    Npre = float(data.shape[0])
    if (loadfakedata == 0):
        data = data.drop_duplicates(subset=['run','evt'],keep='last') # keep last since the recovery samples are added at the end
    Npos = float(data.shape[0])
    print ('fraction of data surviving duplicate removal : %.02f'%(Npos/Npre))

    Npre = float(ext.shape[0])
    ext = ext.drop_duplicates(subset=['run','evt'],keep='last') # keep last since the recovery samples are added at the end
    Npos = float(ext.shape[0])
    print ('fraction of ext surviving duplicate removal : %.02f'%(Npos/Npre))

    samples = {
    "mc": mc,
    "nue": nue,
    "data": data,
    "ext": ext,
    "dirt": dirt,
    "lee": lee
    }
    if (loadtruthfilters == True):
        samples["ccnopi"] = ccnopi
        samples["cccpi"]  = cccpi
        samples["ncnopi"] = ncnopi
        samples["nccpi"]  = nccpi
        samples["ncpi0"]  = ncpi0
        samples["ccpi0"]  = ccpi0
    
    for key, df in samples.items():
        df.loc[:,"paper_category"] = 0
        if key is 'data': continue
        df.loc[ (df['paper_category']== 1 ),  'paper_category' ] = 11
        df.loc[ (df['paper_category']== 10 ),  'paper_category' ] = 11
        if key is 'nue':
            df.loc[(df['paper_category']==5)&(df['ccnc']==0), 'paper_category'] = 11
            df.loc[(df['paper_category']==5)&(df['ccnc']==1), 'paper_category'] = 2
            df.loc[(df['paper_category']==4)&(df['ccnc']==0), 'paper_category'] = 11
            df.loc[(df['paper_category']==4)&(df['ccnc']==1), 'paper_category'] = 2
            df.loc[(df['paper_category']==3), 'paper_category'] = 2
            continue
        if key is 'lee':
            df.loc[(df['paper_category']==4), 'paper_category'] = 111
            df.loc[(df['paper_category']==5), 'paper_category'] = 111
            df.loc[(df['paper_category']==3), 'paper_category'] = 2
            continue
        if key is 'dirt':
            df['paper_category'] = 2
            continue
        df.loc[(df['npi0']>0), 'paper_category'] = 31
        df.loc[(df['npi0']==0), 'paper_category'] = 2

    for key, df in samples.items():
<<<<<<< HEAD
        df["paper_category_numu"] = df.loc[1, 'category']
        if key is 'data': continue
        df.loc[ (df['ccnc'] == 0), 'paper_category_numu'] = 2
        df.loc[ (df['ccnc'] == 1), 'paper_category_numu'] = 3
        if key is 'nue':
            df.loc[ (df['ccnc'] == 0), 'paper_category_numu'] = 11
            continue
        if key is 'lee':
            df.loc[ (df['ccnc'] == 0), 'paper_category_numu'] =	111
            continue
        if key is 'dirt':
            df['paper_category'] = 5
            continue

    for key, df in samples.items():
        if key is 'data':   df.loc[1, "sample"] = 0
        if key is 'mc':     df.loc[1, "sample"] = 1
        if key is 'nue':    df.loc[1, "sample"] = 2
        if key is 'ext':    df.loc[1, "sample"] = 3
        if key is 'lee':    df.loc[1, "sample"] = 4
        if key is 'dirt':   df.loc[1, "sample"] = 5
        if key is 'ccnopi': df.loc[1, "sample"] = 6
        if key is 'cccpi':  df.loc[1, "sample"] = 7
        if key is 'ncnopi': df.loc[1, "sample"] = 8
        if key is 'nccpi':  df.loc[1, "sample"] = 9
        if key is 'ncpi0':  df.loc[1, "sample"] = 10
        if key is 'ccpi0':  df.loc[1, "sample"] = 11
=======
        if key is 'data':   df.loc[:, "sample"] = 0
        if key is 'mc':     df.loc[:, "sample"] = 1
        if key is 'nue':    df.loc[:, "sample"] = 2
        if key is 'ext':    df.loc[:, "sample"] = 3
        if key is 'lee':    df.loc[:, "sample"] = 4
        if key is 'dirt':   df.loc[:, "sample"] = 5
        if key is 'ccnopi': df.loc[:, "sample"] = 6
        if key is 'cccpi':  df.loc[:, "sample"] = 7
        if key is 'ncnopi': df.loc[:, "sample"] = 8
        if key is 'nccpi':  df.loc[:, "sample"] = 9
        if key is 'ncpi0':  df.loc[:, "sample"] = 10
        if key is 'ccpi0':  df.loc[:, "sample"] = 11
>>>>>>> 7f86a91f


    if return_plotter is True:
        scaling = 1

        SPLIT = 1.0
        if (USEBDT == True):
            SPLIT = 1.48

        #''' 0304
        weights = {
            "mc": 1.61e-01 * scaling, 
            "ext": 5.01e-01 * scaling, 
            "nue": 3.32e-03 * scaling,
            "lee": 3.32e-03 * scaling,
            "dirt": 9.09e-01 * scaling,
            "ncpi0": 1.19e-01 * scaling,
            "ccpi0": 5.92e-02 * SPLIT * scaling,
        }
        pot = 5.88e20*scaling

        if (loadtruthfilters == True):
            weights["ccnopi"] = 6.48e-02 * scaling
            weights["cccpi"]  = 5.18e-02 * scaling
            weights["ncnopi"] = 5.60e-02 * scaling
            weights["nccpi"]  = 2.58e-02 * scaling
            weights["ncpi0"]  = 1.19e-01 * scaling
            weights["ccpi0"]  = 5.92e-02 * SPLIT * scaling

        my_plotter = plotter.Plotter(samples, weights, pot=pot)
        return my_plotter
    else:

        print ('number of data entries returned is : ',data.shape)
        print ('number of data entries returned is : ',samples['data'].shape)
        return samples
    
pot_data_unblinded = {
# v47 NTuples
    "farsideband" : {
        1: (1.67E+20, 37094101),
        2: (2.62E+20, 62168648),
        3: (2.57E+20, 61381194),
        123: (6.86E+20, 160643943), },
        # Np blind-safe
        #1: ((0.9095)*1.67E+20, (0.9095)*37094101),
        #2: ((0.9095)*2.62E+20, (0.9095)*62168648),
        #3: ((0.9095)*2.57E+20, (0.9095)*61381194),
        # Zp blind-safe
        #1: ((0.953)*1.67E+20, (0.953)*37094101),
        #2: ((0.953)*2.62E+20, (0.953)*62168648),
        #3: ((0.953)*2.57E+20, (0.953)*61381194),
        #123: (6.86E+20*(0.953), 160643943*(0.953)), },#1eNp bdt-validation plots
      #123: (6.86E+20, 160643943), },
# 0304 samples
#    "opendata" : {
#        1: (4.08E+19, 9028010),
#        2: (1.00E+01, 1),
#        3: (7.63E+18, 1838700), },
# 0628 samples
    "opendata" : {
        1: (4.54E+19, 10080350),
        2: (1.00E+01, 1),
        3: (9.43E+18, 2271036), },    
    "numu" : {
        1: (1.62E+20, 36139233),
        2: (2.62E+20, 62045760),
        3: (2.55E+20, 61012955),
        30: (2.13E+20, 51090727), }, # 30 = 3 G1
    "fakeset1" : {
        1: (2.07E+20, 32139256),
        2: (1.00E+01, 1),
        3: (2.94E+20, 44266555), },
    "fakeset2" : {
        1: (4.06E+20, 32139256),
        2: (1.00E+01, 1),
        3: (3.91E+20, 44266555), },
    "fakeset3" : {
        1: (4.02E+20, 32139256),
        2: (1.00E+01, 1),
        3: (3.72E+20, 44266555), },
    "fakeset4" : {
        1: (3.79E+20, 32139256),
        2: (1.00E+01, 1),
        3: (3.96E+20, 44266555), },
    "fakeset5" : {
        1: (9.00E+20, 32139256),
        2: (1.00E+01, 1),
        3: (1.00E+01, 1), },
}

pot_mc_samples = {}


# v48
pot_mc_samples[30] = {
    'mc': 1.34E+21, # 1.33E+21,
    'nue':7.75E+22, # 7.73E+22,
    'lee': 7.75E+22, #7.73E+22,
    'ncpi0': 2.31E+21, # 2.29E+21,
    'ccpi0': (6.43E+21)/2., # (6.40E+21)/2.,
    'dirt': 3.28E+20, # 3.20E+20,
    'ncnopi': 7.14E+21, #7.23E+21,
    'nccpi': 1.82E+22, # 1.80E+22,
    'ccnopi': 5.51E+21, # 5.51E+21,
    'cccpi': 5.18E+21, # 5.19E+21,
    'ext': 198642758, # 30 -> Run3 G-only 
}

pot_mc_samples[3] = {
    'mc': 1.34E+21, # 1.33E+21,
    'nue':7.75E+22, # 7.73E+22,
    'lee': 7.75E+22, #7.73E+22,
    'ncpi0': 2.31E+21, # 2.29E+21,
    'ccpi0': (6.43E+21)/2., # (6.40E+21)/2.,
    'dirt': 3.28E+20, # 3.20E+20,
    'ncnopi': 7.14E+21, #7.23E+21,
    'nccpi': 1.82E+22, # 1.80E+22,
    'ccnopi': 5.51E+21, # 5.51E+21,
    'cccpi': 5.18E+21, # 5.19E+21,
    'ext': 214555174,
}

pot_mc_samples[2] = {
    'mc': 1.02E+21, # 1.01E+21,                                                                                                                                                           
    'nue': 6.32E+22, # 6.41E+22,
    'lee': 6.32E+22, #6.41E+22,
    'ext': 152404980,
}

pot_mc_samples[1] = {
    'mc': 1.31E+21, # 1.30E+21,
    'nue': 5.25E+22, # 5.25E+22,
    'lee': 5.25E+22, #5.25E+22,
    'ncpi0': 9.30E+21, #2.66E+21, # 2.63E+21,
    'ccpi0': 3.48E+21, # 3.45E+21,
    'dirt': 3.23E+20, # 3.21E+20,
    'ncnopi': 4.22E+21, # 4.24E+21,
    'nccpi': 8.78E+21, # 8.93E+21,
    'ccnopi': 5.76E+21, # 5.81E+21,
    'cccpi': 6.05E+21, # 6.04E+21,
    'ext': 65498807,
}
<<<<<<< HEAD
''' 
=======
'''
# v43
>>>>>>> 7f86a91f
# 30 -> Run3 for CRT-only data (epoch G)
pot_mc_samples[30] = {
    'mc': 1.33E+21,
    'nue': 7.73E+22,
    'lee': 7.73E+22,
    'ncpi0': 2.29E+21,
    'ccpi0': (6.40E+21)/2.,
    'dirt': 3.20E+20,
    'ncnopi': 7.23E+21,
    'nccpi': 1.80E+22,
    'ccnopi': 5.51E+21,
    'cccpi': 5.19E+21,
    'ext': 198642758, # 30 -> Run3 G-only
}

pot_mc_samples[3] = {
    'mc': 1.33E+21,
    'nue': 7.73E+22,
    'lee': 7.73E+22,
    'ncpi0': 2.29E+21,
    'ccpi0': (6.40E+21)/2.,
    'dirt': 3.20E+20,
    'ncnopi': 7.23E+21,
    'nccpi': 1.80E+22,
    'ccnopi': 5.51E+21,
    'cccpi': 5.19E+21,
    'ext': 214555174,
}

pot_mc_samples[2] = {
    'mc': 1.01E+21,
    'nue': 6.41E+22,
    'lee': 6.41E+22,
    'ext': 152404980,
}

pot_mc_samples[1] = {
    'mc': 1.30E+21,
    'nue': 5.25E+22,
    'lee': 5.25E+22,
    'ncpi0': 2.63E+21,
    'ccpi0': 3.45E+21,
    'dirt': 3.21E+20,
    'ncnopi': 4.24E+21,
    'nccpi': 8.93E+21,
    'ccnopi': 5.81E+21,
    'cccpi': 6.04E+21,
    'ext': 65498807,
}
'''
def get_weights(run,dataset="farsideband",scaling=1.0):
    assert run in [1, 2, 3, 123, 12, 30]
    weights_out = {}
    if run in [1, 2, 3]:
        pot_on, n_trig_on = pot_data_unblinded[dataset][run]
        for sample, pot in pot_mc_samples[run].items():
            if sample == 'ext':
                weights_out[sample] = n_trig_on/pot
            else:
                weights_out[sample] = pot_on/pot
        if run == 2:
            for sample in ['ncpi0', 'ccpi0', 'dirt', 'ncnopi', 'nccpi', 'ccnopi', 'cccpi']:
                weights_out[sample] = pot_on/(pot_mc_samples[1][sample] + pot_mc_samples[3][sample])
        pot_out = pot_on
    elif run == 123:
        total_pot_on = 0
        total_n_trig_on = 0
        for run in [1, 2, 3]:
            pot_on, n_trig_on = pot_data_unblinded[dataset][run]
            total_pot_on += pot_on
            total_n_trig_on += n_trig_on
        for sample in pot_mc_samples[1].keys():
            this_sample_pot = 0
            for run in [1, 2, 3]:
                if sample in pot_mc_samples[run].keys():
                    this_sample_pot += pot_mc_samples[run][sample]
            if sample == 'ext':
                weights_out[sample] = total_n_trig_on/this_sample_pot
            else:
                weights_out[sample] = total_pot_on/this_sample_pot
        pot_out = total_pot_on
    elif run == 12:
        total_pot_on = 0
        total_n_trig_on = 0
        for run in [1, 2]:
            pot_on, n_trig_on = pot_data_unblinded[dataset][run]
            total_pot_on += pot_on
            total_n_trig_on += n_trig_on

        for sample in pot_mc_samples[1].keys():
            this_sample_pot = 0
            for run in [1, 2]:
                if sample in pot_mc_samples[run].keys():
                    this_sample_pot += pot_mc_samples[run][sample]
            if sample == 'ext':
                weights_out[sample] = total_n_trig_on/this_sample_pot
            else:
                weights_out[sample] = total_pot_on/this_sample_pot
        pot_out = total_pot_on
    if run == 30:
        pot_on, n_trig_on = pot_data_unblinded[dataset][30]
        for sample, pot in pot_mc_samples[30].items():
            if sample == 'ext':
                weights_out[sample] = n_trig_on/pot
            else:
                weights_out[sample] = pot_on/pot
        pot_out = pot_on

    for key, val in weights_out.items():
        weights_out[key] *= scaling
        
    return weights_out, pot_out
                    
                
                    
            <|MERGE_RESOLUTION|>--- conflicted
+++ resolved
@@ -1763,7 +1763,6 @@
         df.loc[(df['npi0']==0), 'paper_category'] = 2
 
     for key, df in samples.items():
-<<<<<<< HEAD
         df["paper_category_numu"] = df.loc[1, 'category']
         if key is 'data': continue
         df.loc[ (df['ccnc'] == 0), 'paper_category_numu'] = 2
@@ -1778,20 +1777,6 @@
             df['paper_category'] = 5
             continue
 
-    for key, df in samples.items():
-        if key is 'data':   df.loc[1, "sample"] = 0
-        if key is 'mc':     df.loc[1, "sample"] = 1
-        if key is 'nue':    df.loc[1, "sample"] = 2
-        if key is 'ext':    df.loc[1, "sample"] = 3
-        if key is 'lee':    df.loc[1, "sample"] = 4
-        if key is 'dirt':   df.loc[1, "sample"] = 5
-        if key is 'ccnopi': df.loc[1, "sample"] = 6
-        if key is 'cccpi':  df.loc[1, "sample"] = 7
-        if key is 'ncnopi': df.loc[1, "sample"] = 8
-        if key is 'nccpi':  df.loc[1, "sample"] = 9
-        if key is 'ncpi0':  df.loc[1, "sample"] = 10
-        if key is 'ccpi0':  df.loc[1, "sample"] = 11
-=======
         if key is 'data':   df.loc[:, "sample"] = 0
         if key is 'mc':     df.loc[:, "sample"] = 1
         if key is 'nue':    df.loc[:, "sample"] = 2
@@ -1804,8 +1789,6 @@
         if key is 'nccpi':  df.loc[:, "sample"] = 9
         if key is 'ncpi0':  df.loc[:, "sample"] = 10
         if key is 'ccpi0':  df.loc[:, "sample"] = 11
->>>>>>> 7f86a91f
-
 
     if return_plotter is True:
         scaling = 1
@@ -1948,12 +1931,8 @@
     'cccpi': 6.05E+21, # 6.04E+21,
     'ext': 65498807,
 }
-<<<<<<< HEAD
-''' 
-=======
 '''
 # v43
->>>>>>> 7f86a91f
 # 30 -> Run3 for CRT-only data (epoch G)
 pot_mc_samples[30] = {
     'mc': 1.33E+21,
